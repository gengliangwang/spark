--- conflicted
+++ resolved
@@ -978,11 +978,7 @@
     val distribution = Distributions.ordered(ordering)
 
     catalog.createTable(ident, columns, Array.empty, emptyProps,
-<<<<<<< HEAD
-      distribution, ordering, None, None, Array.empty)
-=======
       distribution, ordering, None, None)
->>>>>>> cba9454f
 
     withTempDir { checkpointDir =>
       val inputData = ContinuousMemoryStream[(Long, String, Date)]
@@ -1223,11 +1219,7 @@
     // scalastyle:on argcount
 
     catalog.createTable(ident, columns, Array.empty, emptyProps, tableDistribution,
-<<<<<<< HEAD
       tableOrdering, tableNumPartitions, tablePartitionSize, Array.empty,
-=======
-      tableOrdering, tableNumPartitions, tablePartitionSize,
->>>>>>> cba9454f
       distributionStrictlyRequired)
 
     val df = if (!dataSkewed) {
