--- conflicted
+++ resolved
@@ -183,7 +183,6 @@
     val columns = Array(
       Column.create("id", IntegerType, false),
       Column.create("data", StringType))
-<<<<<<< HEAD
     val constraints: Array[Constraint] = Array(
       Constraint.primaryKey("pk", Array(FieldReference.column("id"))).build(),
       Constraint.check("chk").predicateSql("id > 0").build(),
@@ -191,8 +190,7 @@
       Constraint.foreignKey("fk", Array(FieldReference.column("data")), testIdentNew,
         Array(FieldReference.column("id"))).build()
     )
-=======
->>>>>>> 58a607f3
+
     val tableInfo = new TableInfo.Builder()
       .withColumns(columns)
       .withPartitions(emptyTrans)
