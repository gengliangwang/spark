{
  "ADD_DEFAULT_UNSUPPORTED" : {
    "message" : [
      "Failed to execute <statementType> command because DEFAULT values are not supported when adding new columns to previously existing target data source with table provider: \"<dataSource>\"."
    ],
    "sqlState" : "42623"
  },
  "AGGREGATE_FUNCTION_WITH_NONDETERMINISTIC_EXPRESSION" : {
    "message" : [
      "Non-deterministic expression <sqlExpr> should not appear in the arguments of an aggregate function."
    ],
    "sqlState" : "42845"
  },
  "AGGREGATE_OUT_OF_MEMORY" : {
    "message" : [
      "No enough memory for aggregation"
    ],
    "sqlState" : "82001"
  },
  "ALL_PARAMETERS_MUST_BE_NAMED" : {
    "message" : [
      "Using name parameterized queries requires all parameters to be named. Parameters missing names: <exprs>."
    ],
    "sqlState" : "07001"
  },
  "ALL_PARTITION_COLUMNS_NOT_ALLOWED" : {
    "message" : [
      "Cannot use all columns for partition columns."
    ],
    "sqlState" : "KD005"
  },
  "ALTER_TABLE_COLUMN_DESCRIPTOR_DUPLICATE" : {
    "message" : [
      "ALTER TABLE <type> column <columnName> specifies descriptor \"<optionName>\" more than once, which is invalid."
    ],
    "sqlState" : "42710"
  },
  "AMBIGUOUS_ALIAS_IN_NESTED_CTE" : {
    "message" : [
      "Name <name> is ambiguous in nested CTE.",
      "Please set <config> to \"CORRECTED\" so that name defined in inner CTE takes precedence. If set it to \"LEGACY\", outer CTE definitions will take precedence.",
      "See '<docroot>/sql-migration-guide.html#query-engine'."
    ],
    "sqlState" : "42KD0"
  },
  "AMBIGUOUS_COLUMN_OR_FIELD" : {
    "message" : [
      "Column or field <name> is ambiguous and has <n> matches."
    ],
    "sqlState" : "42702"
  },
  "AMBIGUOUS_COLUMN_REFERENCE" : {
    "message" : [
      "Column <name> is ambiguous. It's because you joined several DataFrame together, and some of these DataFrames are the same.",
      "This column points to one of the DataFrames but Spark is unable to figure out which one.",
      "Please alias the DataFrames with different names via `DataFrame.alias` before joining them,",
      "and specify the column using qualified name, e.g. `df.alias(\"a\").join(df.alias(\"b\"), col(\"a.id\") > col(\"b.id\"))`."
    ],
    "sqlState" : "42702"
  },
  "AMBIGUOUS_LATERAL_COLUMN_ALIAS" : {
    "message" : [
      "Lateral column alias <name> is ambiguous and has <n> matches."
    ],
    "sqlState" : "42702"
  },
  "AMBIGUOUS_REFERENCE" : {
    "message" : [
      "Reference <name> is ambiguous, could be: <referenceNames>."
    ],
    "sqlState" : "42704"
  },
  "AMBIGUOUS_REFERENCE_TO_FIELDS" : {
    "message" : [
      "Ambiguous reference to the field <field>. It appears <count> times in the schema."
    ],
    "sqlState" : "42000"
  },
  "AMBIGUOUS_RESOLVER_EXTENSION" : {
    "message" : [
      "The single-pass analyzer cannot process this query or command because the extension choice for <operator> is ambiguous: <extensions>."
    ],
    "sqlState" : "XX000"
  },
  "ARITHMETIC_OVERFLOW" : {
    "message" : [
      "<message>.<alternative> If necessary set <config> to \"false\" to bypass this error."
    ],
    "sqlState" : "22003"
  },
  "ARROW_TYPE_MISMATCH" : {
    "message" : [
      "Invalid schema from <operation>: expected <outputTypes>, got <actualDataTypes>."
    ],
    "sqlState" : "42K0G"
  },
  "ARTIFACT_ALREADY_EXISTS" : {
    "message" : [
      "The artifact <normalizedRemoteRelativePath> already exists. Please choose a different name for the new artifact because it cannot be overwritten."
    ],
    "sqlState" : "42713"
  },
  "ASSIGNMENT_ARITY_MISMATCH" : {
    "message" : [
      "The number of columns or variables assigned or aliased: <numTarget> does not match the number of source expressions: <numExpr>."
    ],
    "sqlState" : "42802"
  },
  "AS_OF_JOIN" : {
    "message" : [
      "Invalid as-of join."
    ],
    "subClass" : {
      "TOLERANCE_IS_NON_NEGATIVE" : {
        "message" : [
          "The input argument `tolerance` must be non-negative."
        ]
      },
      "TOLERANCE_IS_UNFOLDABLE" : {
        "message" : [
          "The input argument `tolerance` must be a constant."
        ]
      },
      "UNSUPPORTED_DIRECTION" : {
        "message" : [
          "Unsupported as-of join direction '<direction>'. Supported as-of join direction include: <supported>."
        ]
      }
    },
    "sqlState" : "42604"
  },
  "AVRO_CANNOT_WRITE_NULL_FIELD" : {
    "message" : [
      "Cannot write null value for field <name> defined as non-null Avro data type <dataType>.",
      "To allow null value for this field, specify its avro schema as a union type with \"null\" using `avroSchema` option."
    ],
    "sqlState" : "22004"
  },
  "AVRO_INCOMPATIBLE_READ_TYPE" : {
    "message" : [
      "Cannot convert Avro <avroPath> to SQL <sqlPath> because the original encoded data type is <avroType>, however you're trying to read the field as <sqlType>, which would lead to an incorrect answer.",
      "To allow reading this field, enable the SQL configuration: \"spark.sql.legacy.avro.allowIncompatibleSchema\"."
    ],
    "sqlState" : "22KD3"
  },
  "AVRO_NOT_LOADED_SQL_FUNCTIONS_UNUSABLE" : {
    "message" : [
      "Cannot call the <functionName> SQL function because the Avro data source is not loaded.",
      "Please restart your job or session with the 'spark-avro' package loaded, such as by using the --packages argument on the command line, and then retry your query or command again."
    ],
    "sqlState" : "22KD3"
  },
  "BATCH_METADATA_NOT_FOUND" : {
    "message" : [
      "Unable to find batch <batchMetadataFile>."
    ],
    "sqlState" : "42K03"
  },
  "BINARY_ARITHMETIC_OVERFLOW" : {
    "message" : [
      "<value1> <symbol> <value2> caused overflow. Use <functionName> to ignore overflow problem and return NULL."
    ],
    "sqlState" : "22003"
  },
  "BOOLEAN_STATEMENT_WITH_EMPTY_ROW" : {
    "message" : [
      "Boolean statement <invalidStatement> is invalid. Expected single row with a value of the BOOLEAN type, but got an empty row."
    ],
    "sqlState" : "21000"
  },
  "CALL_ON_STREAMING_DATASET_UNSUPPORTED" : {
    "message" : [
      "The method <methodName> can not be called on streaming Dataset/DataFrame."
    ],
    "sqlState" : "42KDE"
  },
  "CANNOT_ALTER_COLLATION_BUCKET_COLUMN" : {
    "message" : [
      "ALTER TABLE (ALTER|CHANGE) COLUMN cannot change collation of type/subtypes of bucket columns, but found the bucket column <columnName> in the table <tableName>."
    ],
    "sqlState" : "428FR"
  },
  "CANNOT_ALTER_PARTITION_COLUMN" : {
    "message" : [
      "ALTER TABLE (ALTER|CHANGE) COLUMN is not supported for partition columns, but found the partition column <columnName> in the table <tableName>."
    ],
    "sqlState" : "428FR"
  },
  "CANNOT_ASSIGN_EVENT_TIME_COLUMN_WITHOUT_WATERMARK" : {
    "message" : [
      "Watermark needs to be defined to reassign event time column. Failed to find watermark definition in the streaming query."
    ],
    "sqlState" : "42611"
  },
  "CANNOT_CAST_DATATYPE" : {
    "message" : [
      "Cannot cast <sourceType> to <targetType>."
    ],
    "sqlState" : "42846"
  },
  "CANNOT_CONVERT_PROTOBUF_FIELD_TYPE_TO_SQL_TYPE" : {
    "message" : [
      "Cannot convert Protobuf <protobufColumn> to SQL <sqlColumn> because schema is incompatible (protobufType = <protobufType>, sqlType = <sqlType>)."
    ],
    "sqlState" : "42846"
  },
  "CANNOT_CONVERT_PROTOBUF_MESSAGE_TYPE_TO_SQL_TYPE" : {
    "message" : [
      "Unable to convert <protobufType> of Protobuf to SQL type <toType>."
    ],
    "sqlState" : "42846"
  },
  "CANNOT_CONVERT_SQL_TYPE_TO_PROTOBUF_FIELD_TYPE" : {
    "message" : [
      "Cannot convert SQL <sqlColumn> to Protobuf <protobufColumn> because schema is incompatible (protobufType = <protobufType>, sqlType = <sqlType>)."
    ],
    "sqlState" : "42846"
  },
  "CANNOT_CONVERT_SQL_VALUE_TO_PROTOBUF_ENUM_TYPE" : {
    "message" : [
      "Cannot convert SQL <sqlColumn> to Protobuf <protobufColumn> because <data> is not in defined values for enum: <enumString>."
    ],
    "sqlState" : "42846"
  },
  "CANNOT_CREATE_DATA_SOURCE_TABLE" : {
    "message" : [
      "Failed to create data source table <tableName>:"
    ],
    "subClass" : {
      "EXTERNAL_METADATA_UNSUPPORTED" : {
        "message" : [
          "provider '<provider>' does not support external metadata but a schema is provided. Please remove the schema when creating the table."
        ]
      }
    },
    "sqlState" : "42KDE"
  },
  "CANNOT_DECODE_URL" : {
    "message" : [
      "The provided URL cannot be decoded: <url>. Please ensure that the URL is properly formatted and try again."
    ],
    "sqlState" : "22546"
  },
  "CANNOT_INVOKE_IN_TRANSFORMATIONS" : {
    "message" : [
      "Dataset transformations and actions can only be invoked by the driver, not inside of other Dataset transformations; for example, dataset1.map(x => dataset2.values.count() * x) is invalid because the values transformation and count action cannot be performed inside of the dataset1.map transformation. For more information, see SPARK-28702."
    ],
    "sqlState" : "0A000"
  },
  "CANNOT_LOAD_FUNCTION_CLASS" : {
    "message" : [
      "Cannot load class <className> when registering the function <functionName>, please make sure it is on the classpath."
    ],
    "sqlState" : "46103"
  },
  "CANNOT_LOAD_PROTOBUF_CLASS" : {
    "message" : [
      "Could not load Protobuf class with name <protobufClassName>. <explanation>."
    ],
    "sqlState" : "42K03"
  },
  "CANNOT_LOAD_STATE_STORE" : {
    "message" : [
      "An error occurred during loading state."
    ],
    "subClass" : {
      "CANNOT_FIND_BASE_SNAPSHOT_CHECKPOINT" : {
        "message" : [
          "Cannot find a base snapshot checkpoint with lineage: <lineage>."
        ]
      },
      "CANNOT_READ_CHECKPOINT" : {
        "message" : [
          "Cannot read RocksDB checkpoint metadata. Expected <expectedVersion>, but found <actualVersion>."
        ]
      },
      "CANNOT_READ_DELTA_FILE_KEY_SIZE" : {
        "message" : [
          "Error reading delta file <fileToRead> of <clazz>: key size cannot be <keySize>."
        ]
      },
      "CANNOT_READ_DELTA_FILE_NOT_EXISTS" : {
        "message" : [
          "Error reading delta file <fileToRead> of <clazz>: <fileToRead> does not exist."
        ]
      },
      "CANNOT_READ_MISSING_SNAPSHOT_FILE" : {
        "message" : [
          "Error reading snapshot file <fileToRead> of <clazz>: <fileToRead> does not exist."
        ]
      },
      "CANNOT_READ_SNAPSHOT_FILE_KEY_SIZE" : {
        "message" : [
          "Error reading snapshot file <fileToRead> of <clazz>: key size cannot be <keySize>."
        ]
      },
      "CANNOT_READ_SNAPSHOT_FILE_VALUE_SIZE" : {
        "message" : [
          "Error reading snapshot file <fileToRead> of <clazz>: value size cannot be <valueSize>."
        ]
      },
      "CANNOT_READ_STREAMING_STATE_FILE" : {
        "message" : [
          "Error reading streaming state file of <fileToRead> does not exist. If the stream job is restarted with a new or updated state operation, please create a new checkpoint location or clear the existing checkpoint location."
        ]
      },
      "FAILED_TO_GET_CHANGELOG_WRITER" : {
        "message" : [
          "Failed to get the changelog writer for state store at version <version>."
        ]
      },
      "HDFS_STORE_PROVIDER_OUT_OF_MEMORY" : {
        "message" : [
          "Could not load HDFS state store with id <stateStoreId> because of an out of memory exception."
        ]
      },
      "INVALID_CHANGE_LOG_READER_VERSION" : {
        "message" : [
          "The change log reader version cannot be <version>. The checkpoint probably is from a future Spark version, please upgrade your Spark."
        ]
      },
      "INVALID_CHANGE_LOG_WRITER_VERSION" : {
        "message" : [
          "The change log writer version cannot be <version>."
        ]
      },
      "ROCKSDB_STORE_PROVIDER_OUT_OF_MEMORY" : {
        "message" : [
          "Could not load RocksDB state store with id <stateStoreId> because of an out of memory exception."
        ]
      },
      "SNAPSHOT_PARTITION_ID_NOT_FOUND" : {
        "message" : [
          "Partition id <snapshotPartitionId> not found for state of operator <operatorId> at <checkpointLocation>."
        ]
      },
      "UNCATEGORIZED" : {
        "message" : [
          ""
        ]
      },
      "UNEXPECTED_FILE_SIZE" : {
        "message" : [
          "Copied <dfsFile> to <localFile>, expected <expectedSize> bytes, found <localFileSize> bytes."
        ]
      },
      "UNEXPECTED_VERSION" : {
        "message" : [
          "Version cannot be <version> because it is less than 0."
        ]
      },
      "UNRELEASED_THREAD_ERROR" : {
        "message" : [
          "<loggingId>: RocksDB instance could not be acquired by <newAcquiredThreadInfo> for operationType=<operationType> as it was not released by <acquiredThreadInfo> after <timeWaitedMs> ms.",
          "Thread holding the lock has trace: <stackTraceOutput>"
        ]
      }
    },
    "sqlState" : "58030"
  },
  "CANNOT_MERGE_INCOMPATIBLE_DATA_TYPE" : {
    "message" : [
      "Failed to merge incompatible data types <left> and <right>. Please check the data types of the columns being merged and ensure that they are compatible. If necessary, consider casting the columns to compatible data types before attempting the merge."
    ],
    "sqlState" : "42825"
  },
  "CANNOT_MERGE_SCHEMAS" : {
    "message" : [
      "Failed merging schemas:",
      "Initial schema:",
      "<left>",
      "Schema that cannot be merged with the initial schema:",
      "<right>."
    ],
    "sqlState" : "42KD9"
  },
  "CANNOT_MODIFY_CONFIG" : {
    "message" : [
      "Cannot modify the value of the Spark config: <key>.",
      "See also '<docroot>/sql-migration-guide.html#ddl-statements'."
    ],
    "sqlState" : "46110"
  },
  "CANNOT_PARSE_DECIMAL" : {
    "message" : [
      "Cannot parse decimal. Please ensure that the input is a valid number with optional decimal point or comma separators."
    ],
    "sqlState" : "22018"
  },
  "CANNOT_PARSE_INTERVAL" : {
    "message" : [
      "Unable to parse <intervalString>. Please ensure that the value provided is in a valid format for defining an interval. You can reference the documentation for the correct format. If the issue persists, please double check that the input value is not null or empty and try again."
    ],
    "sqlState" : "22006"
  },
  "CANNOT_PARSE_JSON_FIELD" : {
    "message" : [
      "Cannot parse the field name <fieldName> and the value <fieldValue> of the JSON token type <jsonType> to target Spark data type <dataType>."
    ],
    "sqlState" : "2203G"
  },
  "CANNOT_PARSE_PROTOBUF_DESCRIPTOR" : {
    "message" : [
      "Error parsing descriptor bytes into Protobuf FileDescriptorSet."
    ],
    "sqlState" : "22018"
  },
  "CANNOT_PARSE_TIME" : {
    "message" : [
      "The input string <input> cannot be parsed to a TIME value because it does not match to the datetime format <format>."
    ],
    "sqlState" : "22010"
  },
  "CANNOT_PARSE_TIMESTAMP" : {
    "message" : [
      "<message>. Use <func> to tolerate invalid input string and return NULL instead."
    ],
    "sqlState" : "22007"
  },
  "CANNOT_RECOGNIZE_HIVE_TYPE" : {
    "message" : [
      "Cannot recognize hive type string: <fieldType>, column: <fieldName>. The specified data type for the field cannot be recognized by Spark SQL. Please check the data type of the specified field and ensure that it is a valid Spark SQL data type. Refer to the Spark SQL documentation for a list of valid data types and their format. If the data type is correct, please ensure that you are using a supported version of Spark SQL."
    ],
    "sqlState" : "429BB"
  },
  "CANNOT_REMOVE_RESERVED_PROPERTY" : {
    "message" : [
      "Cannot remove reserved property: <property>."
    ],
    "sqlState" : "42000"
  },
  "CANNOT_RENAME_ACROSS_SCHEMA" : {
    "message" : [
      "Renaming a <type> across schemas is not allowed."
    ],
    "sqlState" : "0AKD0"
  },
  "CANNOT_RESOLVE_DATAFRAME_COLUMN" : {
    "message" : [
      "Cannot resolve dataframe column <name>. It's probably because of illegal references like `df1.select(df2.col(\"a\"))`."
    ],
    "sqlState" : "42704"
  },
  "CANNOT_RESOLVE_STAR_EXPAND" : {
    "message" : [
      "Cannot resolve <targetString>.* given input columns <columns>. Please check that the specified table or struct exists and is accessible in the input columns."
    ],
    "sqlState" : "42704"
  },
  "CANNOT_RESTORE_PERMISSIONS_FOR_PATH" : {
    "message" : [
      "Failed to set permissions on created path <path> back to <permission>."
    ],
    "sqlState" : "58030"
  },
  "CANNOT_UPDATE_FIELD" : {
    "message" : [
      "Cannot update <table> field <fieldName> type:"
    ],
    "subClass" : {
      "ARRAY_TYPE" : {
        "message" : [
          "Update the element by updating <fieldName>.element."
        ]
      },
      "INTERVAL_TYPE" : {
        "message" : [
          "Update an interval by updating its fields."
        ]
      },
      "MAP_TYPE" : {
        "message" : [
          "Update a map by updating <fieldName>.key or <fieldName>.value."
        ]
      },
      "STRUCT_TYPE" : {
        "message" : [
          "Update a struct by updating its fields."
        ]
      },
      "USER_DEFINED_TYPE" : {
        "message" : [
          "Update a UserDefinedType[<udtSql>] by updating its fields."
        ]
      }
    },
    "sqlState" : "0A000"
  },
  "CANNOT_UP_CAST_DATATYPE" : {
    "message" : [
      "Cannot up cast <expression> from <sourceType> to <targetType>.",
      "<details>"
    ],
    "sqlState" : "42846"
  },
  "CANNOT_USE_KRYO" : {
    "message" : [
      "Cannot load Kryo serialization codec. Kryo serialization cannot be used in the Spark Connect client. Use Java serialization, provide a custom Codec, or use Spark Classic instead."
    ],
    "sqlState" : "22KD3"
  },
  "CANNOT_WRITE_STATE_STORE" : {
    "message" : [
      "Error writing state store files for provider <providerClass>."
    ],
    "subClass" : {
      "CANNOT_COMMIT" : {
        "message" : [
          "Cannot perform commit during state checkpoint."
        ]
      }
    },
    "sqlState" : "58030"
  },
  "CAST_INVALID_INPUT" : {
    "message" : [
      "The value <expression> of the type <sourceType> cannot be cast to <targetType> because it is malformed. Correct the value as per the syntax, or change its target type. Use `try_cast` to tolerate malformed input and return NULL instead."
    ],
    "sqlState" : "22018"
  },
  "CAST_OVERFLOW" : {
    "message" : [
      "The value <value> of the type <sourceType> cannot be cast to <targetType> due to an overflow. Use `try_cast` to tolerate overflow and return NULL instead."
    ],
    "sqlState" : "22003"
  },
  "CAST_OVERFLOW_IN_TABLE_INSERT" : {
    "message" : [
      "Fail to assign a value of <sourceType> type to the <targetType> type column or variable <columnName> due to an overflow. Use `try_cast` on the input value to tolerate overflow and return NULL instead."
    ],
    "sqlState" : "22003"
  },
  "CATALOG_NOT_FOUND" : {
    "message" : [
      "The catalog <catalogName> not found. Consider to set the SQL config <config> to a catalog plugin."
    ],
    "sqlState" : "42P08"
  },
  "CHECKPOINT_RDD_BLOCK_ID_NOT_FOUND" : {
    "message" : [
      "Checkpoint block <rddBlockId> not found!",
      "Either the executor that originally checkpointed this partition is no longer alive, or the original RDD is unpersisted.",
      "If this problem persists, you may consider using `rdd.checkpoint()` instead, which is slower than local checkpointing but more fault-tolerant."
    ],
    "sqlState" : "56000"
  },
  "CIRCULAR_CLASS_REFERENCE" : {
    "message" : [
      "Cannot have circular references in class, but got the circular reference of class <t>."
    ],
    "sqlState" : "42602"
  },
  "CLASS_NOT_OVERRIDE_EXPECTED_METHOD" : {
    "message" : [
      "<className> must override either <method1> or <method2>."
    ],
    "sqlState" : "38000"
  },
  "CLASS_UNSUPPORTED_BY_MAP_OBJECTS" : {
    "message" : [
      "`MapObjects` does not support the class <cls> as resulting collection."
    ],
    "sqlState" : "0A000"
  },
  "CLUSTERING_COLUMNS_MISMATCH" : {
    "message" : [
      "Specified clustering does not match that of the existing table <tableName>.",
      "Specified clustering columns: [<specifiedClusteringString>].",
      "Existing clustering columns: [<existingClusteringString>]."
    ],
    "sqlState" : "42P10"
  },
  "CLUSTERING_NOT_SUPPORTED" : {
    "message" : [
      "'<operation>' does not support clustering."
    ],
    "sqlState" : "42000"
  },
  "CODEC_NOT_AVAILABLE" : {
    "message" : [
      "The codec <codecName> is not available."
    ],
    "subClass" : {
      "WITH_AVAILABLE_CODECS_SUGGESTION" : {
        "message" : [
          "Available codecs are <availableCodecs>."
        ]
      },
      "WITH_CONF_SUGGESTION" : {
        "message" : [
          "Consider to set the config <configKey> to <configVal>."
        ]
      }
    },
    "sqlState" : "56038"
  },
  "CODEC_SHORT_NAME_NOT_FOUND" : {
    "message" : [
      "Cannot find a short name for the codec <codecName>."
    ],
    "sqlState" : "42704"
  },
  "COLLATION_INVALID_NAME" : {
    "message" : [
      "The value <collationName> does not represent a correct collation name. Suggested valid collation names: [<proposals>]."
    ],
    "sqlState" : "42704"
  },
  "COLLATION_INVALID_PROVIDER" : {
    "message" : [
      "The value <provider> does not represent a correct collation provider. Supported providers are: [<supportedProviders>]."
    ],
    "sqlState" : "42704"
  },
  "COLLATION_MISMATCH" : {
    "message" : [
      "Could not determine which collation to use for string functions and operators."
    ],
    "subClass" : {
      "EXPLICIT" : {
        "message" : [
          "Error occurred due to the mismatch between explicit collations: [<explicitTypes>]. Decide on a single explicit collation and remove others."
        ]
      },
      "IMPLICIT" : {
        "message" : [
          "Error occurred due to the mismatch between implicit collations: [<implicitTypes>]. Use COLLATE function to set the collation explicitly."
        ]
      }
    },
    "sqlState" : "42P21"
  },
  "COLLECTION_SIZE_LIMIT_EXCEEDED" : {
    "message" : [
      "Can't create array with <numberOfElements> elements which exceeding the array size limit <maxRoundedArrayLength>,"
    ],
    "subClass" : {
      "FUNCTION" : {
        "message" : [
          "unsuccessful try to create arrays in the function <functionName>."
        ]
      },
      "INITIALIZE" : {
        "message" : [
          "cannot initialize an array with specified parameters."
        ]
      },
      "PARAMETER" : {
        "message" : [
          "the value of parameter(s) <parameter> in the function <functionName> is invalid."
        ]
      }
    },
    "sqlState" : "54000"
  },
  "COLUMN_ALIASES_NOT_ALLOWED" : {
    "message" : [
      "Column aliases are not allowed in <op>."
    ],
    "sqlState" : "42601"
  },
  "COLUMN_ALREADY_EXISTS" : {
    "message" : [
      "The column <columnName> already exists. Choose another name or rename the existing column."
    ],
    "sqlState" : "42711"
  },
  "COLUMN_ARRAY_ELEMENT_TYPE_MISMATCH" : {
    "message" : [
      "Some values in field <pos> are incompatible with the column array type. Expected type <type>."
    ],
    "sqlState" : "0A000"
  },
  "COLUMN_NOT_DEFINED_IN_TABLE" : {
    "message" : [
      "<colType> column <colName> is not defined in table <tableName>, defined table columns are: <tableCols>."
    ],
    "sqlState" : "42703"
  },
  "COLUMN_NOT_FOUND" : {
    "message" : [
      "The column <colName> cannot be found. Verify the spelling and correctness of the column name according to the SQL config <caseSensitiveConfig>."
    ],
    "sqlState" : "42703"
  },
  "COLUMN_ORDINAL_OUT_OF_BOUNDS" : {
    "message" : [
      "Column ordinal out of bounds. The number of columns in the table is <attributesLength>, but the column ordinal is <ordinal>.",
      "Attributes are the following: <attributes>."
    ],
    "sqlState" : "22003"
  },
  "COMPARATOR_RETURNS_NULL" : {
    "message" : [
      "The comparator has returned a NULL for a comparison between <firstValue> and <secondValue>.",
      "It should return a positive integer for \"greater than\", 0 for \"equal\" and a negative integer for \"less than\".",
      "To revert to deprecated behavior where NULL is treated as 0 (equal), you must set \"spark.sql.legacy.allowNullComparisonResultInArraySort\" to \"true\"."
    ],
    "sqlState" : "22004"
  },
  "COMPLEX_EXPRESSION_UNSUPPORTED_INPUT" : {
    "message" : [
      "Cannot process input data types for the expression: <expression>."
    ],
    "subClass" : {
      "BAD_INPUTS" : {
        "message" : [
          "The input data types to <functionName> must be valid, but found the input types <dataType>."
        ]
      },
      "MISMATCHED_TYPES" : {
        "message" : [
          "All input types must be the same except nullable, containsNull, valueContainsNull flags, but found the input types <inputTypes>."
        ]
      },
      "NO_INPUTS" : {
        "message" : [
          "The collection of input data types must not be empty."
        ]
      }
    },
    "sqlState" : "42K09"
  },
  "CONCURRENT_QUERY" : {
    "message" : [
      "Another instance of this query was just started by a concurrent session."
    ],
    "sqlState" : "0A000"
  },
  "CONCURRENT_STREAM_LOG_UPDATE" : {
    "message" : [
      "Concurrent update to the log. Multiple streaming jobs detected for <batchId>.",
      "Please make sure only one streaming job runs on a specific checkpoint location at a time."
    ],
    "sqlState" : "40000"
  },
  "CONFLICTING_DIRECTORY_STRUCTURES" : {
    "message" : [
      "Conflicting directory structures detected.",
      "Suspicious paths:",
      "<discoveredBasePaths>",
      "If provided paths are partition directories, please set \"basePath\" in the options of the data source to specify the root directory of the table.",
      "If there are multiple root directories, please load them separately and then union them."
    ],
    "sqlState" : "KD009"
  },
  "CONFLICTING_PARTITION_COLUMN_NAMES" : {
    "message" : [
      "Conflicting partition column names detected:",
      "<distinctPartColLists>",
      "For partitioned table directories, data files should only live in leaf directories.",
      "And directories at the same level should have the same partition column name.",
      "Please check the following directories for unexpected files or inconsistent partition column names:",
      "<suspiciousPaths>"
    ],
    "sqlState" : "KD009"
  },
  "CONNECT" : {
    "message" : [
      "Generic Spark Connect error."
    ],
    "subClass" : {
      "INTERCEPTOR_CTOR_MISSING" : {
        "message" : [
          "Cannot instantiate GRPC interceptor because <cls> is missing a default constructor without arguments."
        ]
      },
      "INTERCEPTOR_RUNTIME_ERROR" : {
        "message" : [
          "Error instantiating GRPC interceptor: <msg>"
        ]
      },
      "PLUGIN_CTOR_MISSING" : {
        "message" : [
          "Cannot instantiate Spark Connect plugin because <cls> is missing a default constructor without arguments."
        ]
      },
      "PLUGIN_RUNTIME_ERROR" : {
        "message" : [
          "Error instantiating Spark Connect plugin: <msg>"
        ]
      },
      "SESSION_NOT_SAME" : {
        "message" : [
          "Both Datasets must belong to the same SparkSession."
        ]
      }
    },
    "sqlState" : "56K00"
  },
  "CONNECT_ML" : {
    "message" : [
      "Generic Spark Connect ML error."
    ],
    "subClass" : {
      "ATTRIBUTE_NOT_ALLOWED" : {
        "message" : [
          "<attribute> in <className> is not allowed to be accessed."
        ]
      },
      "CACHE_INVALID" : {
        "message" : [
          "Cannot retrieve <objectName> from the ML cache. It is probably because the entry has been evicted."
        ]
      },
      "UNSUPPORTED_EXCEPTION" : {
        "message" : [
          "<message>"
        ]
      }
    },
    "sqlState" : "XX000"
  },
  "CONSTRAINT_ALREADY_EXISTS" : {
    "message" : [
      "Constraint '<constraintName>' already exists. Please delete the existing constraint first.",
      "Existing constraint:",
      "<oldConstraint>"
    ],
    "sqlState" : "42710"
  },
  "CONSTRAINT_DOES_NOT_EXIST" : {
    "message" : [
      "Cannot drop nonexistent constraint <constraintName> from table <tableName>."
    ],
    "sqlState" : "42704"
  },
<<<<<<< HEAD
  "CHECK_CONSTRAINT_VIOLATION" : {
    "message" : [
      "CHECK constraint <constraintName> <expression> violated by row with values:",
      "<values>"
    ],
    "sqlState" : "23001"
=======
  "CONSTRAINT_DOES_NOT_HAVE_DATA_TYPE" : {
    "message" : [
      "Table constraint expressions do not have a data type."
    ],
    "sqlState" : "0A000"
>>>>>>> e7d98d9f
  },
  "CONVERSION_INVALID_INPUT" : {
    "message" : [
      "The value <str> (<fmt>) cannot be converted to <targetType> because it is malformed. Correct the value as per the syntax, or change its format. Use <suggestion> to tolerate malformed input and return NULL instead."
    ],
    "sqlState" : "22018"
  },
  "CORRUPTED_CATALOG_FUNCTION" : {
    "message" : [
      "Cannot convert the catalog function '<identifier>' into a SQL function due to corrupted function information in catalog. If the function is not a SQL function, please make sure the class name '<className>' is loadable."
    ],
    "sqlState" : "0A000"
  },
  "CREATE_PERMANENT_VIEW_WITHOUT_ALIAS" : {
    "message" : [
      "Not allowed to create the permanent view <name> without explicitly assigning an alias for the expression <attr>."
    ],
    "sqlState" : "0A000"
  },
  "CREATE_TABLE_COLUMN_DESCRIPTOR_DUPLICATE" : {
    "message" : [
      "CREATE TABLE column <columnName> specifies descriptor \"<optionName>\" more than once, which is invalid."
    ],
    "sqlState" : "42710"
  },
  "CREATE_VIEW_COLUMN_ARITY_MISMATCH" : {
    "message" : [
      "Cannot create view <viewName>, the reason is"
    ],
    "subClass" : {
      "NOT_ENOUGH_DATA_COLUMNS" : {
        "message" : [
          "not enough data columns:",
          "View columns: <viewColumns>.",
          "Data columns: <dataColumns>."
        ]
      },
      "TOO_MANY_DATA_COLUMNS" : {
        "message" : [
          "too many data columns:",
          "View columns: <viewColumns>.",
          "Data columns: <dataColumns>."
        ]
      }
    },
    "sqlState" : "21S01"
  },
  "DATATYPE_MISMATCH" : {
    "message" : [
      "Cannot resolve <sqlExpr> due to data type mismatch:"
    ],
    "subClass" : {
      "ARRAY_FUNCTION_DIFF_TYPES" : {
        "message" : [
          "Input to <functionName> should have been <dataType> followed by a value with same element type, but it's [<leftType>, <rightType>]."
        ]
      },
      "BINARY_ARRAY_DIFF_TYPES" : {
        "message" : [
          "Input to function <functionName> should have been two <arrayType> with same element type, but it's [<leftType>, <rightType>]."
        ]
      },
      "BINARY_OP_DIFF_TYPES" : {
        "message" : [
          "the left and right operands of the binary operator have incompatible types (<left> and <right>)."
        ]
      },
      "BINARY_OP_WRONG_TYPE" : {
        "message" : [
          "the binary operator requires the input type <inputType>, not <actualDataType>."
        ]
      },
      "BLOOM_FILTER_BINARY_OP_WRONG_TYPE" : {
        "message" : [
          "The Bloom filter binary input to <functionName> should be either a constant value or a scalar subquery expression, but it's <actual>."
        ]
      },
      "BLOOM_FILTER_WRONG_TYPE" : {
        "message" : [
          "Input to function <functionName> should have been <expectedLeft> followed by value with <expectedRight>, but it's [<actual>]."
        ]
      },
      "CANNOT_CONVERT_TO_JSON" : {
        "message" : [
          "Unable to convert column <name> of type <type> to JSON."
        ]
      },
      "CANNOT_DROP_ALL_FIELDS" : {
        "message" : [
          "Cannot drop all fields in struct."
        ]
      },
      "CAST_WITHOUT_SUGGESTION" : {
        "message" : [
          "cannot cast <srcType> to <targetType>."
        ]
      },
      "CAST_WITH_CONF_SUGGESTION" : {
        "message" : [
          "cannot cast <srcType> to <targetType> with ANSI mode on.",
          "If you have to cast <srcType> to <targetType>, you can set <config> as <configVal>."
        ]
      },
      "CAST_WITH_FUNC_SUGGESTION" : {
        "message" : [
          "cannot cast <srcType> to <targetType>.",
          "To convert values from <srcType> to <targetType>, you can use the functions <functionNames> instead."
        ]
      },
      "CREATE_MAP_KEY_DIFF_TYPES" : {
        "message" : [
          "The given keys of function <functionName> should all be the same type, but they are <dataType>."
        ]
      },
      "CREATE_MAP_VALUE_DIFF_TYPES" : {
        "message" : [
          "The given values of function <functionName> should all be the same type, but they are <dataType>."
        ]
      },
      "CREATE_NAMED_STRUCT_WITHOUT_FOLDABLE_STRING" : {
        "message" : [
          "Only foldable `STRING` expressions are allowed to appear at odd position, but they are <inputExprs>."
        ]
      },
      "DATA_DIFF_TYPES" : {
        "message" : [
          "Input to <functionName> should all be the same type, but it's <dataType>."
        ]
      },
      "FILTER_NOT_BOOLEAN" : {
        "message" : [
          "Filter expression <filter> of type <type> is not a boolean."
        ]
      },
      "HASH_MAP_TYPE" : {
        "message" : [
          "Input to the function <functionName> cannot contain elements of the \"MAP\" type. In Spark, same maps may have different hashcode, thus hash expressions are prohibited on \"MAP\" elements. To restore previous behavior set \"spark.sql.legacy.allowHashOnMapType\" to \"true\"."
        ]
      },
      "HASH_VARIANT_TYPE" : {
        "message" : [
          "Input to the function <functionName> cannot contain elements of the \"VARIANT\" type yet."
        ]
      },
      "INPUT_SIZE_NOT_ONE" : {
        "message" : [
          "Length of <exprName> should be 1."
        ]
      },
      "INVALID_ARG_VALUE" : {
        "message" : [
          "The <inputName> value must to be a <requireType> literal of <validValues>, but got <inputValue>."
        ]
      },
      "INVALID_JSON_MAP_KEY_TYPE" : {
        "message" : [
          "Input schema <schema> can only contain STRING as a key type for a MAP."
        ]
      },
      "INVALID_JSON_SCHEMA" : {
        "message" : [
          "Input schema <schema> must be a struct, an array, a map or a variant."
        ]
      },
      "INVALID_MAP_KEY_TYPE" : {
        "message" : [
          "The key of map cannot be/contain <keyType>."
        ]
      },
      "INVALID_ORDERING_TYPE" : {
        "message" : [
          "The <functionName> does not support ordering on type <dataType>."
        ]
      },
      "INVALID_ROW_LEVEL_OPERATION_ASSIGNMENTS" : {
        "message" : [
          "<errors>"
        ]
      },
      "INVALID_XML_MAP_KEY_TYPE" : {
        "message" : [
          "Input schema <schema> can only contain STRING as a key type for a MAP."
        ]
      },
      "INVALID_XML_SCHEMA" : {
        "message" : [
          "Input schema <schema> must be a struct or a variant."
        ]
      },
      "IN_SUBQUERY_DATA_TYPE_MISMATCH" : {
        "message" : [
          "The data type of one or more elements in the left hand side of an IN subquery is not compatible with the data type of the output of the subquery. Mismatched columns: [<mismatchedColumns>], left side: [<leftType>], right side: [<rightType>]."
        ]
      },
      "IN_SUBQUERY_LENGTH_MISMATCH" : {
        "message" : [
          "The number of columns in the left hand side of an IN subquery does not match the number of columns in the output of subquery. Left hand side columns(length: <leftLength>): [<leftColumns>], right hand side columns(length: <rightLength>): [<rightColumns>]."
        ]
      },
      "MAP_CONCAT_DIFF_TYPES" : {
        "message" : [
          "The <functionName> should all be of type map, but it's <dataType>."
        ]
      },
      "MAP_FUNCTION_DIFF_TYPES" : {
        "message" : [
          "Input to <functionName> should have been <dataType> followed by a value with same key type, but it's [<leftType>, <rightType>]."
        ]
      },
      "MAP_ZIP_WITH_DIFF_TYPES" : {
        "message" : [
          "Input to the <functionName> should have been two maps with compatible key types, but it's [<leftType>, <rightType>]."
        ]
      },
      "NON_FOLDABLE_INPUT" : {
        "message" : [
          "the input <inputName> should be a foldable <inputType> expression; however, got <inputExpr>."
        ]
      },
      "NON_STRING_TYPE" : {
        "message" : [
          "all arguments of the function <funcName> must be strings."
        ]
      },
      "NON_STRUCT_TYPE" : {
        "message" : [
          "the input <inputName> should be a struct expression; however, got <inputType>."
        ]
      },
      "NULL_TYPE" : {
        "message" : [
          "Null typed values cannot be used as arguments of <functionName>."
        ]
      },
      "PARAMETER_CONSTRAINT_VIOLATION" : {
        "message" : [
          "The <leftExprName>(<leftExprValue>) must be <constraint> the <rightExprName>(<rightExprValue>)."
        ]
      },
      "RANGE_FRAME_INVALID_TYPE" : {
        "message" : [
          "The data type <orderSpecType> used in the order specification does not support the data type <valueBoundaryType> which is used in the range frame."
        ]
      },
      "RANGE_FRAME_MULTI_ORDER" : {
        "message" : [
          "A range window frame with value boundaries cannot be used in a window specification with multiple order by expressions: <orderSpec>."
        ]
      },
      "RANGE_FRAME_WITHOUT_ORDER" : {
        "message" : [
          "A range window frame cannot be used in an unordered window specification."
        ]
      },
      "SEQUENCE_WRONG_INPUT_TYPES" : {
        "message" : [
          "<functionName> uses the wrong parameter type. The parameter type must conform to:",
          "1. The start and stop expressions must resolve to the same type.",
          "2. If start and stop expressions resolve to the <startType> type, then the step expression must resolve to the <stepType> type.",
          "3. Otherwise, if start and stop expressions resolve to the <otherStartType> type, then the step expression must resolve to the same type."
        ]
      },
      "SPECIFIED_WINDOW_FRAME_DIFF_TYPES" : {
        "message" : [
          "Window frame bounds <lower> and <upper> do not have the same type: <lowerType> <> <upperType>."
        ]
      },
      "SPECIFIED_WINDOW_FRAME_INVALID_BOUND" : {
        "message" : [
          "Window frame upper bound <upper> does not follow the lower bound <lower>."
        ]
      },
      "SPECIFIED_WINDOW_FRAME_UNACCEPTED_TYPE" : {
        "message" : [
          "The data type of the <location> bound <exprType> does not match the expected data type <expectedType>."
        ]
      },
      "SPECIFIED_WINDOW_FRAME_WITHOUT_FOLDABLE" : {
        "message" : [
          "Window frame <location> bound <expression> is not a literal."
        ]
      },
      "SPECIFIED_WINDOW_FRAME_WRONG_COMPARISON" : {
        "message" : [
          "The lower bound of a window frame must be <comparison> to the upper bound."
        ]
      },
      "STACK_COLUMN_DIFF_TYPES" : {
        "message" : [
          "The data type of the column (<columnIndex>) do not have the same type: <leftType> (<leftParamIndex>) <> <rightType> (<rightParamIndex>)."
        ]
      },
      "TYPE_CHECK_FAILURE_WITH_HINT" : {
        "message" : [
          "<msg><hint>."
        ]
      },
      "UNEXPECTED_CLASS_TYPE" : {
        "message" : [
          "class <className> not found."
        ]
      },
      "UNEXPECTED_INPUT_TYPE" : {
        "message" : [
          "The <paramIndex> parameter requires the <requiredType> type, however <inputSql> has the type <inputType>."
        ]
      },
      "UNEXPECTED_NULL" : {
        "message" : [
          "The <exprName> must not be null."
        ]
      },
      "UNEXPECTED_RETURN_TYPE" : {
        "message" : [
          "The <functionName> requires return <expectedType> type, but the actual is <actualType> type."
        ]
      },
      "UNEXPECTED_STATIC_METHOD" : {
        "message" : [
          "cannot find a static method <methodName> that matches the argument types in <className>."
        ]
      },
      "UNSUPPORTED_INPUT_TYPE" : {
        "message" : [
          "The input of <functionName> can't be <dataType> type data."
        ]
      },
      "VALUE_OUT_OF_RANGE" : {
        "message" : [
          "The <exprName> must be between <valueRange> (current value = <currentValue>)."
        ]
      },
      "WRONG_NUM_ARG_TYPES" : {
        "message" : [
          "The expression requires <expectedNum> argument types but the actual number is <actualNum>."
        ]
      },
      "WRONG_NUM_ENDPOINTS" : {
        "message" : [
          "The number of endpoints must be >= 2 to construct intervals but the actual number is <actualNumber>."
        ]
      }
    },
    "sqlState" : "42K09"
  },
  "DATATYPE_MISSING_SIZE" : {
    "message" : [
      "DataType <type> requires a length parameter, for example <type>(10). Please specify the length."
    ],
    "sqlState" : "42K01"
  },
  "DATA_SOURCE_ALREADY_EXISTS" : {
    "message" : [
      "Data source '<provider>' already exists. Please choose a different name for the new data source."
    ],
    "sqlState" : "42710"
  },
  "DATA_SOURCE_EXTERNAL_ERROR" : {
    "message" : [
      "Encountered error when saving to external data source."
    ],
    "sqlState" : "KD010"
  },
  "DATA_SOURCE_NOT_EXIST" : {
    "message" : [
      "Data source '<provider>' not found. Please make sure the data source is registered."
    ],
    "sqlState" : "42704"
  },
  "DATA_SOURCE_NOT_FOUND" : {
    "message" : [
      "Failed to find the data source: <provider>. Make sure the provider name is correct and the package is properly registered and compatible with your Spark version."
    ],
    "sqlState" : "42K02"
  },
  "DATA_SOURCE_TABLE_SCHEMA_MISMATCH" : {
    "message" : [
      "The schema of the data source table does not match the expected schema. If you are using the DataFrameReader.schema API or creating a table, avoid specifying the schema.",
      "Data Source schema: <dsSchema>",
      "Expected schema: <expectedSchema>"
    ],
    "sqlState" : "42K03"
  },
  "DATETIME_FIELD_OUT_OF_BOUNDS" : {
    "message" : [
      "<rangeMessage>."
    ],
    "subClass" : {
      "WITHOUT_SUGGESTION" : {
        "message" : [
          ""
        ]
      },
      "WITH_SUGGESTION" : {
        "message" : [
          "If necessary set <ansiConfig> to \"false\" to bypass this error."
        ]
      }
    },
    "sqlState" : "22023"
  },
  "DATETIME_OVERFLOW" : {
    "message" : [
      "Datetime operation overflow: <operation>."
    ],
    "sqlState" : "22008"
  },
  "DECIMAL_PRECISION_EXCEEDS_MAX_PRECISION" : {
    "message" : [
      "Decimal precision <precision> exceeds max precision <maxPrecision>."
    ],
    "sqlState" : "22003"
  },
  "DEFAULT_DATABASE_NOT_EXISTS" : {
    "message" : [
      "Default database <defaultDatabase> does not exist, please create it first or change default database to `<defaultDatabase>`."
    ],
    "sqlState" : "42704"
  },
  "DEFAULT_PLACEMENT_INVALID" : {
    "message" : [
      "A DEFAULT keyword in a MERGE, INSERT, UPDATE, or SET VARIABLE command could not be directly assigned to a target column because it was part of an expression.",
      "For example: `UPDATE SET c1 = DEFAULT` is allowed, but `UPDATE T SET c1 = DEFAULT + 1` is not allowed."
    ],
    "sqlState" : "42608"
  },
  "DEFAULT_UNSUPPORTED" : {
    "message" : [
      "Failed to execute <statementType> command because DEFAULT values are not supported for target data source with table provider: \"<dataSource>\"."
    ],
    "sqlState" : "42623"
  },
  "DESCRIBE_JSON_NOT_EXTENDED" : {
    "message" : [
      "DESCRIBE TABLE ... AS JSON only supported when [EXTENDED|FORMATTED] is specified.",
      "For example: DESCRIBE EXTENDED <tableName> AS JSON is supported but DESCRIBE <tableName> AS JSON is not."
    ],
    "sqlState" : "0A000"
  },
  "DISTINCT_WINDOW_FUNCTION_UNSUPPORTED" : {
    "message" : [
      "Distinct window functions are not supported: <windowExpr>."
    ],
    "sqlState" : "0A000"
  },
  "DIVIDE_BY_ZERO" : {
    "message" : [
      "Division by zero. Use `try_divide` to tolerate divisor being 0 and return NULL instead. If necessary set <config> to \"false\" to bypass this error."
    ],
    "sqlState" : "22012"
  },
  "DUPLICATED_CTE_NAMES" : {
    "message" : [
      "CTE definition can't have duplicate names: <duplicateNames>."
    ],
    "sqlState" : "42602"
  },
  "DUPLICATED_FIELD_NAME_IN_ARROW_STRUCT" : {
    "message" : [
      "Duplicated field names in Arrow Struct are not allowed, got <fieldNames>."
    ],
    "sqlState" : "42713"
  },
  "DUPLICATED_MAP_KEY" : {
    "message" : [
      "Duplicate map key <key> was found, please check the input data.",
      "If you want to remove the duplicated keys, you can set <mapKeyDedupPolicy> to \"LAST_WIN\" so that the key inserted at last takes precedence."
    ],
    "sqlState" : "23505"
  },
  "DUPLICATED_METRICS_NAME" : {
    "message" : [
      "The metric name is not unique: <metricName>. The same name cannot be used for metrics with different results.",
      "However multiple instances of metrics with with same result and name are allowed (e.g. self-joins)."
    ],
    "sqlState" : "42710"
  },
  "DUPLICATE_ASSIGNMENTS" : {
    "message" : [
      "The columns or variables <nameList> appear more than once as assignment targets."
    ],
    "sqlState" : "42701"
  },
  "DUPLICATE_CLAUSES" : {
    "message" : [
      "Found duplicate clauses: <clauseName>. Please, remove one of them."
    ],
    "sqlState" : "42614"
  },
  "DUPLICATE_CONDITION_IN_SCOPE" : {
    "message" : [
      "Found duplicate condition <condition> in the scope. Please, remove one of them."
    ],
    "sqlState" : "42734"
  },
  "DUPLICATE_EXCEPTION_HANDLER" : {
    "message" : [
      "Found duplicate handlers. Please, remove one of them."
    ],
    "subClass" : {
      "CONDITION" : {
        "message" : [
          "Found duplicate handlers for the same condition <condition>."
        ]
      },
      "SQLSTATE" : {
        "message" : [
          "Found duplicate handlers for the same SQLSTATE <sqlState>."
        ]
      }
    },
    "sqlState" : "42734"
  },
  "DUPLICATE_KEY" : {
    "message" : [
      "Found duplicate keys <keyColumn>."
    ],
    "sqlState" : "23505"
  },
  "DUPLICATE_ROUTINE_PARAMETER_ASSIGNMENT" : {
    "message" : [
      "Call to routine <routineName> is invalid because it includes multiple argument assignments to the same parameter name <parameterName>."
    ],
    "subClass" : {
      "BOTH_POSITIONAL_AND_NAMED" : {
        "message" : [
          "A positional argument and named argument both referred to the same parameter. Please remove the named argument referring to this parameter."
        ]
      },
      "DOUBLE_NAMED_ARGUMENT_REFERENCE" : {
        "message" : [
          "More than one named argument referred to the same parameter. Please assign a value only once."
        ]
      }
    },
    "sqlState" : "4274K"
  },
  "DUPLICATE_ROUTINE_PARAMETER_NAMES" : {
    "message" : [
      "Found duplicate name(s) in the parameter list of the user-defined routine <routineName>: <names>."
    ],
    "sqlState" : "42734"
  },
  "DUPLICATE_ROUTINE_RETURNS_COLUMNS" : {
    "message" : [
      "Found duplicate column(s) in the RETURNS clause column list of the user-defined routine <routineName>: <columns>."
    ],
    "sqlState" : "42711"
  },
  "EMITTING_ROWS_OLDER_THAN_WATERMARK_NOT_ALLOWED" : {
    "message" : [
      "Previous node emitted a row with eventTime=<emittedRowEventTime> which is older than current_watermark_value=<currentWatermark>",
      "This can lead to correctness issues in the stateful operators downstream in the execution pipeline.",
      "Please correct the operator logic to emit rows after current global watermark value."
    ],
    "sqlState" : "42815"
  },
  "EMPTY_JSON_FIELD_VALUE" : {
    "message" : [
      "Failed to parse an empty string for data type <dataType>."
    ],
    "sqlState" : "42604"
  },
  "EMPTY_SCHEMA_NOT_SUPPORTED_FOR_DATASOURCE" : {
    "message" : [
      "The <format> datasource does not support writing empty or nested empty schemas. Please make sure the data schema has at least one or more column(s)."
    ],
    "sqlState" : "0A000"
  },
  "ENCODER_NOT_FOUND" : {
    "message" : [
      "Not found an encoder of the type <typeName> to Spark SQL internal representation.",
      "Consider to change the input type to one of supported at '<docroot>/sql-ref-datatypes.html'."
    ],
    "sqlState" : "42704"
  },
  "END_LABEL_WITHOUT_BEGIN_LABEL" : {
    "message" : [
      "End label <endLabel> can not exist without begin label."
    ],
    "sqlState" : "42K0L"
  },
  "ERROR_READING_AVRO_UNKNOWN_FINGERPRINT" : {
    "message" : [
      "Error reading avro data -- encountered an unknown fingerprint: <fingerprint>, not sure what schema to use.",
      "This could happen if you registered additional schemas after starting your spark context."
    ],
    "sqlState" : "KD00B"
  },
  "EVENT_TIME_IS_NOT_ON_TIMESTAMP_TYPE" : {
    "message" : [
      "The event time <eventName> has the invalid type <eventType>, but expected \"TIMESTAMP\"."
    ],
    "sqlState" : "42K09"
  },
  "EXCEED_LIMIT_LENGTH" : {
    "message" : [
      "Exceeds char/varchar type length limitation: <limit>."
    ],
    "sqlState" : "54006"
  },
  "EXCEPT_NESTED_COLUMN_INVALID_TYPE" : {
    "message" : [
      "EXCEPT column <columnName> was resolved and expected to be StructType, but found type <dataType>."
    ],
    "sqlState" : "428H2"
  },
  "EXCEPT_OVERLAPPING_COLUMNS" : {
    "message" : [
      "Columns in an EXCEPT list must be distinct and non-overlapping, but got (<columns>)."
    ],
    "sqlState" : "42702"
  },
  "EXEC_IMMEDIATE_DUPLICATE_ARGUMENT_ALIASES" : {
    "message" : [
      "The USING clause of this EXECUTE IMMEDIATE command contained multiple arguments with same alias (<aliases>), which is invalid; please update the command to specify unique aliases and then try it again."
    ],
    "sqlState" : "42701"
  },
  "EXPECT_PERMANENT_VIEW_NOT_TEMP" : {
    "message" : [
      "'<operation>' expects a permanent view but <viewName> is a temp view."
    ],
    "sqlState" : "42809"
  },
  "EXPECT_TABLE_NOT_VIEW" : {
    "message" : [
      "'<operation>' expects a table but <viewName> is a view."
    ],
    "subClass" : {
      "NO_ALTERNATIVE" : {
        "message" : [
          ""
        ]
      },
      "USE_ALTER_VIEW" : {
        "message" : [
          "Please use ALTER VIEW instead."
        ]
      }
    },
    "sqlState" : "42809"
  },
  "EXPECT_VIEW_NOT_TABLE" : {
    "message" : [
      "The table <tableName> does not support <operation>."
    ],
    "subClass" : {
      "NO_ALTERNATIVE" : {
        "message" : [
          ""
        ]
      },
      "USE_ALTER_TABLE" : {
        "message" : [
          "Please use ALTER TABLE instead."
        ]
      }
    },
    "sqlState" : "42809"
  },
  "EXPRESSION_DECODING_FAILED" : {
    "message" : [
      "Failed to decode a row to a value of the expressions: <expressions>."
    ],
    "sqlState" : "42846"
  },
  "EXPRESSION_ENCODING_FAILED" : {
    "message" : [
      "Failed to encode a value of the expressions: <expressions> to a row."
    ],
    "sqlState" : "42846"
  },
  "EXPRESSION_TYPE_IS_NOT_ORDERABLE" : {
    "message" : [
      "Column expression <expr> cannot be sorted because its type <exprType> is not orderable."
    ],
    "sqlState" : "42822"
  },
  "FAILED_EXECUTE_UDF" : {
    "message" : [
      "User defined function (<functionName>: (<signature>) => <result>) failed due to: <reason>."
    ],
    "sqlState" : "39000"
  },
  "FAILED_FUNCTION_CALL" : {
    "message" : [
      "Failed preparing of the function <funcName> for call. Please, double check function's arguments."
    ],
    "sqlState" : "38000"
  },
  "FAILED_JDBC" : {
    "message" : [
      "Failed JDBC <url> on the operation:"
    ],
    "subClass" : {
      "ALTER_TABLE" : {
        "message" : [
          "Alter the table <tableName>."
        ]
      },
      "CREATE_INDEX" : {
        "message" : [
          "Create the index <indexName> in the <tableName> table."
        ]
      },
      "CREATE_NAMESPACE" : {
        "message" : [
          "Create the namespace <namespace>."
        ]
      },
      "CREATE_NAMESPACE_COMMENT" : {
        "message" : [
          "Create a comment on the namespace: <namespace>."
        ]
      },
      "CREATE_TABLE" : {
        "message" : [
          "Create the table <tableName>."
        ]
      },
      "DROP_INDEX" : {
        "message" : [
          "Drop the index <indexName> in the <tableName> table."
        ]
      },
      "DROP_NAMESPACE" : {
        "message" : [
          "Drop the namespace <namespace>."
        ]
      },
      "GET_TABLES" : {
        "message" : [
          "Get tables from the namespace: <namespace>."
        ]
      },
      "LIST_NAMESPACES" : {
        "message" : [
          "List namespaces."
        ]
      },
      "LOAD_TABLE" : {
        "message" : [
          "Load the table <tableName>."
        ]
      },
      "NAMESPACE_EXISTS" : {
        "message" : [
          "Check that the namespace <namespace> exists."
        ]
      },
      "REMOVE_NAMESPACE_COMMENT" : {
        "message" : [
          "Remove a comment on the namespace: <namespace>."
        ]
      },
      "RENAME_TABLE" : {
        "message" : [
          "Rename the table <oldName> to <newName>."
        ]
      },
      "TABLE_EXISTS" : {
        "message" : [
          "Check that the table <tableName> exists."
        ]
      },
      "UNCLASSIFIED" : {
        "message" : [
          "<message>"
        ]
      }
    },
    "sqlState" : "HV000"
  },
  "FAILED_PARSE_STRUCT_TYPE" : {
    "message" : [
      "Failed parsing struct: <raw>."
    ],
    "sqlState" : "22018"
  },
  "FAILED_READ_FILE" : {
    "message" : [
      "Encountered error while reading file <path>."
    ],
    "subClass" : {
      "CANNOT_READ_FILE_FOOTER" : {
        "message" : [
          "Could not read footer. Please ensure that the file is in either ORC or Parquet format.",
          "If not, please convert it to a valid format. If the file is in the valid format, please check if it is corrupt.",
          "If it is, you can choose to either ignore it or fix the corruption."
        ]
      },
      "FILE_NOT_EXIST" : {
        "message" : [
          "File does not exist. It is possible the underlying files have been updated.",
          "You can explicitly invalidate the cache in Spark by running 'REFRESH TABLE tableName' command in SQL or by recreating the Dataset/DataFrame involved."
        ]
      },
      "NO_HINT" : {
        "message" : [
          ""
        ]
      },
      "PARQUET_COLUMN_DATA_TYPE_MISMATCH" : {
        "message" : [
          "Data type mismatches when reading Parquet column <column>. Expected Spark type <expectedType>, actual Parquet type <actualType>."
        ]
      },
      "UNSUPPORTED_FILE_SYSTEM" : {
        "message" : [
          "The file system <fileSystemClass> hasn't implemented <method>."
        ]
      }
    },
    "sqlState" : "KD001"
  },
  "FAILED_REGISTER_CLASS_WITH_KRYO" : {
    "message" : [
      "Failed to register classes with Kryo."
    ],
    "sqlState" : "KD000"
  },
  "FAILED_RENAME_PATH" : {
    "message" : [
      "Failed to rename <sourcePath> to <targetPath> as destination already exists."
    ],
    "sqlState" : "42K04"
  },
  "FAILED_RENAME_TEMP_FILE" : {
    "message" : [
      "Failed to rename temp file <srcPath> to <dstPath> as FileSystem.rename returned false."
    ],
    "sqlState" : "58030"
  },
  "FAILED_ROW_TO_JSON" : {
    "message" : [
      "Failed to convert the row value <value> of the class <class> to the target SQL type <sqlType> in the JSON format."
    ],
    "sqlState" : "2203G"
  },
  "FAILED_TO_LOAD_ROUTINE" : {
    "message" : [
      "Failed to load routine <routineName>."
    ],
    "sqlState" : "38000"
  },
  "FAILED_TO_PARSE_TOO_COMPLEX" : {
    "message" : [
      "The statement, including potential SQL functions and referenced views, was too complex to parse.",
      "To mitigate this error divide the statement into multiple, less complex chunks."
    ],
    "sqlState" : "54001"
  },
  "FEATURE_NOT_ENABLED" : {
    "message" : [
      "The feature <featureName> is not enabled. Consider setting the config <configKey> to <configValue> to enable this capability."
    ],
    "sqlState" : "56038"
  },
  "FIELD_ALREADY_EXISTS" : {
    "message" : [
      "Cannot <op> column, because <fieldNames> already exists in <struct>."
    ],
    "sqlState" : "42710"
  },
  "FIELD_NOT_FOUND" : {
    "message" : [
      "No such struct field <fieldName> in <fields>."
    ],
    "sqlState" : "42704"
  },
  "FLATMAPGROUPSWITHSTATE_USER_FUNCTION_ERROR" : {
    "message" : [
      "An error occurred in the user provided function in flatMapGroupsWithState. Reason: <reason>"
    ],
    "sqlState" : "39000"
  },
  "FORBIDDEN_OPERATION" : {
    "message" : [
      "The operation <statement> is not allowed on the <objectType>: <objectName>."
    ],
    "sqlState" : "42809"
  },
  "FOREACH_BATCH_USER_FUNCTION_ERROR" : {
    "message" : [
      "An error occurred in the user provided function in foreach batch sink. Reason: <reason>"
    ],
    "sqlState" : "39000"
  },
  "FOREACH_USER_FUNCTION_ERROR" : {
    "message" : [
      "An error occurred in the user provided function in foreach sink. Reason: <reason>"
    ],
    "sqlState" : "39000"
  },
  "FOUND_MULTIPLE_DATA_SOURCES" : {
    "message" : [
      "Detected multiple data sources with the name '<provider>'. Please check the data source isn't simultaneously registered and located in the classpath."
    ],
    "sqlState" : "42710"
  },
  "GENERATED_COLUMN_WITH_DEFAULT_VALUE" : {
    "message" : [
      "A column cannot have both a default value and a generation expression but column <colName> has default value: (<defaultValue>) and generation expression: (<genExpr>)."
    ],
    "sqlState" : "42623"
  },
  "GET_TABLES_BY_TYPE_UNSUPPORTED_BY_HIVE_VERSION" : {
    "message" : [
      "Hive 2.2 and lower versions don't support getTablesByType. Please use Hive 2.3 or higher version."
    ],
    "sqlState" : "56038"
  },
  "GRAPHITE_SINK_INVALID_PROTOCOL" : {
    "message" : [
      "Invalid Graphite protocol: <protocol>."
    ],
    "sqlState" : "KD000"
  },
  "GRAPHITE_SINK_PROPERTY_MISSING" : {
    "message" : [
      "Graphite sink requires '<property>' property."
    ],
    "sqlState" : "KD000"
  },
  "GROUPING_COLUMN_MISMATCH" : {
    "message" : [
      "Column of grouping (<grouping>) can't be found in grouping columns <groupingColumns>."
    ],
    "sqlState" : "42803"
  },
  "GROUPING_ID_COLUMN_MISMATCH" : {
    "message" : [
      "Columns of grouping_id (<groupingIdColumn>) does not match grouping columns (<groupByColumns>)."
    ],
    "sqlState" : "42803"
  },
  "GROUPING_SIZE_LIMIT_EXCEEDED" : {
    "message" : [
      "Grouping sets size cannot be greater than <maxSize>."
    ],
    "sqlState" : "54000"
  },
  "GROUP_BY_AGGREGATE" : {
    "message" : [
      "Aggregate functions are not allowed in GROUP BY, but found <sqlExpr>."
    ],
    "sqlState" : "42903"
  },
  "GROUP_BY_POS_AGGREGATE" : {
    "message" : [
      "GROUP BY <index> refers to an expression <aggExpr> that contains an aggregate function. Aggregate functions are not allowed in GROUP BY."
    ],
    "sqlState" : "42903"
  },
  "GROUP_BY_POS_OUT_OF_RANGE" : {
    "message" : [
      "GROUP BY position <index> is not in select list (valid range is [1, <size>])."
    ],
    "sqlState" : "42805"
  },
  "GROUP_EXPRESSION_TYPE_IS_NOT_ORDERABLE" : {
    "message" : [
      "The expression <sqlExpr> cannot be used as a grouping expression because its data type <dataType> is not an orderable data type."
    ],
    "sqlState" : "42822"
  },
  "HINT_UNSUPPORTED_FOR_JDBC_DIALECT" : {
    "message" : [
      "The option `hint` is not supported for <jdbcDialect> in JDBC data source. Supported dialects are `MySQLDialect`, `OracleDialect` and `DatabricksDialect`."
    ],
    "sqlState" : "42822"
  },
  "HLL_INVALID_INPUT_SKETCH_BUFFER" : {
    "message" : [
      "Invalid call to <function>; only valid HLL sketch buffers are supported as inputs (such as those produced by the `hll_sketch_agg` function)."
    ],
    "sqlState" : "22546"
  },
  "HLL_INVALID_LG_K" : {
    "message" : [
      "Invalid call to <function>; the `lgConfigK` value must be between <min> and <max>, inclusive: <value>."
    ],
    "sqlState" : "22546"
  },
  "HLL_UNION_DIFFERENT_LG_K" : {
    "message" : [
      "Sketches have different `lgConfigK` values: <left> and <right>. Set the `allowDifferentLgConfigK` parameter to true to call <function> with different `lgConfigK` values."
    ],
    "sqlState" : "22000"
  },
  "HYBRID_ANALYZER_EXCEPTION" : {
    "message" : [
      "An failure occurred when attempting to resolve a query or command with both the legacy fixed-point analyzer as well as the single-pass resolver."
    ],
    "subClass" : {
      "FIXED_POINT_FAILED_SINGLE_PASS_SUCCEEDED" : {
        "message" : [
          "Fixed-point resolution failed, but single-pass resolution succeeded.",
          "Single-pass analyzer output:",
          "<singlePassOutput>"
        ]
      },
      "LOGICAL_PLAN_COMPARISON_MISMATCH" : {
        "message" : [
          "Outputs of fixed-point and single-pass analyzers do not match.",
          "Fixed-point analyzer output:",
          "<fixedPointOutput>",
          "Single-pass analyzer output:",
          "<singlePassOutput>"
        ]
      },
      "OUTPUT_SCHEMA_COMPARISON_MISMATCH" : {
        "message" : [
          "Output schemas of fixed-point and single-pass analyzers do not match.",
          "Fixed-point analyzer output schema:",
          "<fixedPointOutputSchema>",
          "Single-pass analyzer output schema:",
          "<singlePassOutputSchema>"
        ]
      }
    },
    "sqlState" : "XX000"
  },
  "IDENTIFIER_TOO_MANY_NAME_PARTS" : {
    "message" : [
      "<identifier> is not a valid identifier as it has more than 2 name parts."
    ],
    "sqlState" : "42601"
  },
  "IDENTITY_COLUMNS_DUPLICATED_SEQUENCE_GENERATOR_OPTION" : {
    "message" : [
      "Duplicated IDENTITY column sequence generator option: <sequenceGeneratorOption>."
    ],
    "sqlState" : "42601"
  },
  "IDENTITY_COLUMNS_ILLEGAL_STEP" : {
    "message" : [
      "IDENTITY column step cannot be 0."
    ],
    "sqlState" : "42611"
  },
  "IDENTITY_COLUMNS_UNSUPPORTED_DATA_TYPE" : {
    "message" : [
      "DataType <dataType> is not supported for IDENTITY columns."
    ],
    "sqlState" : "428H2"
  },
  "IDENTITY_COLUMN_WITH_DEFAULT_VALUE" : {
    "message" : [
      "A column cannot have both a default value and an identity column specification but column <colName> has default value: (<defaultValue>) and identity column specification: (<identityColumnSpec>)."
    ],
    "sqlState" : "42623"
  },
  "ILLEGAL_DAY_OF_WEEK" : {
    "message" : [
      "Illegal input for day of week: <string>."
    ],
    "sqlState" : "22009"
  },
  "ILLEGAL_STATE_STORE_VALUE" : {
    "message" : [
      "Illegal value provided to the State Store"
    ],
    "subClass" : {
      "EMPTY_LIST_VALUE" : {
        "message" : [
          "Cannot write empty list values to State Store for StateName <stateName>."
        ]
      },
      "NULL_VALUE" : {
        "message" : [
          "Cannot write null values to State Store for StateName <stateName>."
        ]
      }
    },
    "sqlState" : "42601"
  },
  "INCOMPARABLE_PIVOT_COLUMN" : {
    "message" : [
      "Invalid pivot column <columnName>. Pivot columns must be comparable."
    ],
    "sqlState" : "42818"
  },
  "INCOMPATIBLE_COLUMN_TYPE" : {
    "message" : [
      "<operator> can only be performed on tables with compatible column types. The <columnOrdinalNumber> column of the <tableOrdinalNumber> table is <dataType1> type which is not compatible with <dataType2> at the same column of the first table.<hint>."
    ],
    "sqlState" : "42825"
  },
  "INCOMPATIBLE_DATASOURCE_REGISTER" : {
    "message" : [
      "Detected an incompatible DataSourceRegister. Please remove the incompatible library from classpath or upgrade it. Error: <message>"
    ],
    "sqlState" : "56038"
  },
  "INCOMPATIBLE_DATA_FOR_TABLE" : {
    "message" : [
      "Cannot write incompatible data for the table <tableName>:"
    ],
    "subClass" : {
      "AMBIGUOUS_COLUMN_NAME" : {
        "message" : [
          "Ambiguous column name in the input data <colName>."
        ]
      },
      "CANNOT_FIND_DATA" : {
        "message" : [
          "Cannot find data for the output column <colName>."
        ]
      },
      "CANNOT_SAFELY_CAST" : {
        "message" : [
          "Cannot safely cast <colName> <srcType> to <targetType>."
        ]
      },
      "EXTRA_COLUMNS" : {
        "message" : [
          "Cannot write extra columns <extraColumns>."
        ]
      },
      "EXTRA_STRUCT_FIELDS" : {
        "message" : [
          "Cannot write extra fields <extraFields> to the struct <colName>."
        ]
      },
      "NULLABLE_ARRAY_ELEMENTS" : {
        "message" : [
          "Cannot write nullable elements to array of non-nulls: <colName>."
        ]
      },
      "NULLABLE_COLUMN" : {
        "message" : [
          "Cannot write nullable values to non-null column <colName>."
        ]
      },
      "NULLABLE_MAP_VALUES" : {
        "message" : [
          "Cannot write nullable values to map of non-nulls: <colName>."
        ]
      },
      "STRUCT_MISSING_FIELDS" : {
        "message" : [
          "Struct <colName> missing fields: <missingFields>."
        ]
      },
      "UNEXPECTED_COLUMN_NAME" : {
        "message" : [
          "Struct <colName> <order>-th field name does not match (may be out of order): expected <expected>, found <found>."
        ]
      }
    },
    "sqlState" : "KD000"
  },
  "INCOMPATIBLE_JOIN_TYPES" : {
    "message" : [
      "The join types <joinType1> and <joinType2> are incompatible."
    ],
    "sqlState" : "42613"
  },
  "INCOMPATIBLE_VIEW_SCHEMA_CHANGE" : {
    "message" : [
      "The SQL query of view <viewName> has an incompatible schema change and column <colName> cannot be resolved. Expected <expectedNum> columns named <colName> but got <actualCols>.",
      "Please try to re-create the view by running: <suggestion>."
    ],
    "sqlState" : "51024"
  },
  "INCOMPLETE_TYPE_DEFINITION" : {
    "message" : [
      "Incomplete complex type:"
    ],
    "subClass" : {
      "ARRAY" : {
        "message" : [
          "The definition of \"ARRAY\" type is incomplete. You must provide an element type. For example: \"ARRAY<elementType>\"."
        ]
      },
      "MAP" : {
        "message" : [
          "The definition of \"MAP\" type is incomplete. You must provide a key type and a value type. For example: \"MAP<TIMESTAMP, INT>\"."
        ]
      },
      "STRUCT" : {
        "message" : [
          "The definition of \"STRUCT\" type is incomplete. You must provide at least one field type. For example: \"STRUCT<name STRING, phone DECIMAL(10, 0)>\"."
        ]
      }
    },
    "sqlState" : "42K01"
  },
  "INCONSISTENT_BEHAVIOR_CROSS_VERSION" : {
    "message" : [
      "You may get a different result due to the upgrading to"
    ],
    "subClass" : {
      "DATETIME_PATTERN_RECOGNITION" : {
        "message" : [
          "Spark >= 3.0:",
          "Fail to recognize <pattern> pattern in the DateTimeFormatter.",
          "1) You can set <config> to \"LEGACY\" to restore the behavior before Spark 3.0.",
          "2) You can form a valid datetime pattern with the guide from '<docroot>/sql-ref-datetime-pattern.html'."
        ]
      },
      "DATETIME_WEEK_BASED_PATTERN" : {
        "message" : [
          "Spark >= 3.0:",
          "All week-based patterns are unsupported since Spark 3.0, detected week-based character: <c>.",
          "Please use the SQL function EXTRACT instead."
        ]
      },
      "PARSE_DATETIME_BY_NEW_PARSER" : {
        "message" : [
          "Spark >= 3.0:",
          "Fail to parse <datetime> in the new parser.",
          "You can set <config> to \"LEGACY\" to restore the behavior before Spark 3.0, or set to \"CORRECTED\" and treat it as an invalid datetime string."
        ]
      },
      "READ_ANCIENT_DATETIME" : {
        "message" : [
          "Spark >= 3.0: reading dates before 1582-10-15 or timestamps before 1900-01-01T00:00:00Z from <format> files can be ambiguous, as the files may be written by",
          "Spark 2.x or legacy versions of Hive, which uses a legacy hybrid calendar that is different from Spark 3.0+'s Proleptic Gregorian calendar.",
          "See more details in SPARK-31404.",
          "You can set the SQL config <config> or the datasource option <option> to \"LEGACY\" to rebase the datetime values w.r.t. the calendar difference during reading.",
          "To read the datetime values as it is, set the SQL config or the datasource option to \"CORRECTED\"."
        ]
      },
      "WRITE_ANCIENT_DATETIME" : {
        "message" : [
          "Spark >= 3.0:",
          "writing dates before 1582-10-15 or timestamps before 1900-01-01T00:00:00Z into <format> files can be dangerous, as the files may be read by Spark 2.x or legacy versions of Hive later, which uses a legacy hybrid calendar that is different from Spark 3.0+'s Proleptic Gregorian calendar.",
          "See more details in SPARK-31404.",
          "You can set <config> to \"LEGACY\" to rebase the datetime values w.r.t. the calendar difference during writing, to get maximum interoperability.",
          "Or set the config to \"CORRECTED\" to write the datetime values as it is, if you are sure that the written files will only be read by Spark 3.0+ or other systems that use Proleptic Gregorian calendar."
        ]
      }
    },
    "sqlState" : "42K0B"
  },
  "INCORRECT_RAMP_UP_RATE" : {
    "message" : [
      "Max offset with <rowsPerSecond> rowsPerSecond is <maxSeconds>, but 'rampUpTimeSeconds' is <rampUpTimeSeconds>."
    ],
    "sqlState" : "22003"
  },
  "INDETERMINATE_COLLATION" : {
    "message" : [
      "Could not determine which collation to use for string operation. Use COLLATE clause to set the collation explicitly."
    ],
    "sqlState" : "42P22"
  },
  "INDETERMINATE_COLLATION_IN_EXPRESSION" : {
    "message" : [
      "Data type of <expr> has indeterminate collation. Use COLLATE clause to set the collation explicitly."
    ],
    "sqlState" : "42P22"
  },
  "INDETERMINATE_COLLATION_IN_SCHEMA" : {
    "message" : [
      "Schema contains indeterminate collation at: [<columnPaths>]. Use COLLATE clause to set the collation explicitly."
    ],
    "sqlState" : "42P22"
  },
  "INDEX_ALREADY_EXISTS" : {
    "message" : [
      "Cannot create the index <indexName> on table <tableName> because it already exists."
    ],
    "sqlState" : "42710"
  },
  "INDEX_NOT_FOUND" : {
    "message" : [
      "Cannot find the index <indexName> on table <tableName>."
    ],
    "sqlState" : "42704"
  },
  "INSERT_COLUMN_ARITY_MISMATCH" : {
    "message" : [
      "Cannot write to <tableName>, the reason is"
    ],
    "subClass" : {
      "NOT_ENOUGH_DATA_COLUMNS" : {
        "message" : [
          "not enough data columns:",
          "Table columns: <tableColumns>.",
          "Data columns: <dataColumns>."
        ]
      },
      "TOO_MANY_DATA_COLUMNS" : {
        "message" : [
          "too many data columns:",
          "Table columns: <tableColumns>.",
          "Data columns: <dataColumns>."
        ]
      }
    },
    "sqlState" : "21S01"
  },
  "INSERT_PARTITION_COLUMN_ARITY_MISMATCH" : {
    "message" : [
      "Cannot write to '<tableName>', <reason>:",
      "Table columns: <tableColumns>.",
      "Partition columns with static values: <staticPartCols>.",
      "Data columns: <dataColumns>."
    ],
    "sqlState" : "21S01"
  },
  "INSUFFICIENT_TABLE_PROPERTY" : {
    "message" : [
      "Can't find table property:"
    ],
    "subClass" : {
      "MISSING_KEY" : {
        "message" : [
          "<key>."
        ]
      },
      "MISSING_KEY_PART" : {
        "message" : [
          "<key>, <totalAmountOfParts> parts are expected."
        ]
      }
    },
    "sqlState" : "XXKUC"
  },
  "INTERNAL_ERROR" : {
    "message" : [
      "<message>"
    ],
    "sqlState" : "XX000"
  },
  "INTERNAL_ERROR_BROADCAST" : {
    "message" : [
      "<message>"
    ],
    "sqlState" : "XX000"
  },
  "INTERNAL_ERROR_EXECUTOR" : {
    "message" : [
      "<message>"
    ],
    "sqlState" : "XX000"
  },
  "INTERNAL_ERROR_MEMORY" : {
    "message" : [
      "<message>"
    ],
    "sqlState" : "XX000"
  },
  "INTERNAL_ERROR_METADATA_CATALOG" : {
    "message" : [
      "An object in the metadata catalog has been corrupted:"
    ],
    "subClass" : {
      "SQL_CONFIG" : {
        "message" : [
          "Corrupted view SQL configs in catalog."
        ]
      },
      "TABLE_NAME_CONTEXT" : {
        "message" : [
          "Corrupted table name context in catalog: <numParts> parts expected, but part <index> is missing."
        ]
      },
      "TEMP_FUNCTION_REFERENCE" : {
        "message" : [
          "Corrupted view referred temp functions names in catalog."
        ]
      },
      "TEMP_VARIABLE_REFERENCE" : {
        "message" : [
          "Corrupted view referred temp variable names in catalog."
        ]
      },
      "TEMP_VIEW_REFERENCE" : {
        "message" : [
          "Corrupted view referred temp view names in catalog."
        ]
      },
      "VIEW_QUERY_COLUMN_ARITY" : {
        "message" : [
          "Corrupted view query output column names in catalog: <numCols> parts expected, but part <index> is missing."
        ]
      }
    },
    "sqlState" : "XX000"
  },
  "INTERNAL_ERROR_NETWORK" : {
    "message" : [
      "<message>"
    ],
    "sqlState" : "XX000"
  },
  "INTERNAL_ERROR_SHUFFLE" : {
    "message" : [
      "<message>"
    ],
    "sqlState" : "XX000"
  },
  "INTERNAL_ERROR_STORAGE" : {
    "message" : [
      "<message>"
    ],
    "sqlState" : "XX000"
  },
  "INTERNAL_ERROR_TWS" : {
    "message" : [
      "<message>"
    ],
    "sqlState" : "XX000"
  },
  "INTERVAL_ARITHMETIC_OVERFLOW" : {
    "message" : [
      "Integer overflow while operating with intervals."
    ],
    "subClass" : {
      "WITHOUT_SUGGESTION" : {
        "message" : [
          "Try devising appropriate values for the interval parameters."
        ]
      },
      "WITH_SUGGESTION" : {
        "message" : [
          "Use <functionName> to tolerate overflow and return NULL instead."
        ]
      }
    },
    "sqlState" : "22015"
  },
  "INTERVAL_DIVIDED_BY_ZERO" : {
    "message" : [
      "Division by zero. Use `try_divide` to tolerate divisor being 0 and return NULL instead."
    ],
    "sqlState" : "22012"
  },
  "INVALID_AGGREGATE_FILTER" : {
    "message" : [
      "The FILTER expression <filterExpr> in an aggregate function is invalid."
    ],
    "subClass" : {
      "CONTAINS_AGGREGATE" : {
        "message" : [
          "Expected a FILTER expression without an aggregation, but found <aggExpr>."
        ]
      },
      "CONTAINS_WINDOW_FUNCTION" : {
        "message" : [
          "Expected a FILTER expression without a window function, but found <windowExpr>."
        ]
      },
      "NON_DETERMINISTIC" : {
        "message" : [
          "Expected a deterministic FILTER expression."
        ]
      },
      "NOT_BOOLEAN" : {
        "message" : [
          "Expected a FILTER expression of the BOOLEAN type."
        ]
      }
    },
    "sqlState" : "42903"
  },
  "INVALID_AGNOSTIC_ENCODER" : {
    "message" : [
      "Found an invalid agnostic encoder. Expects an instance of AgnosticEncoder but got <encoderType>. For more information consult '<docroot>/api/java/index.html?org/apache/spark/sql/Encoder.html'."
    ],
    "sqlState" : "42001"
  },
  "INVALID_ARRAY_INDEX" : {
    "message" : [
      "The index <indexValue> is out of bounds. The array has <arraySize> elements. Use the SQL function `get()` to tolerate accessing element at invalid index and return NULL instead."
    ],
    "sqlState" : "22003"
  },
  "INVALID_ARRAY_INDEX_IN_ELEMENT_AT" : {
    "message" : [
      "The index <indexValue> is out of bounds. The array has <arraySize> elements. Use `try_element_at` to tolerate accessing element at invalid index and return NULL instead."
    ],
    "sqlState" : "22003"
  },
  "INVALID_ATTRIBUTE_NAME_SYNTAX" : {
    "message" : [
      "Syntax error in the attribute name: <name>. Check that backticks appear in pairs, a quoted string is a complete name part and use a backtick only inside quoted name parts."
    ],
    "sqlState" : "42601"
  },
  "INVALID_BITMAP_POSITION" : {
    "message" : [
      "The 0-indexed bitmap position <bitPosition> is out of bounds. The bitmap has <bitmapNumBits> bits (<bitmapNumBytes> bytes)."
    ],
    "sqlState" : "22003"
  },
  "INVALID_BOOLEAN_STATEMENT" : {
    "message" : [
      "Boolean statement is expected in the condition, but <invalidStatement> was found."
    ],
    "sqlState" : "22546"
  },
  "INVALID_BOUNDARY" : {
    "message" : [
      "The boundary <boundary> is invalid: <invalidValue>."
    ],
    "subClass" : {
      "END" : {
        "message" : [
          "Expected the value is '0', '<longMaxValue>', '[<intMinValue>, <intMaxValue>]'."
        ]
      },
      "START" : {
        "message" : [
          "Expected the value is '0', '<longMinValue>', '[<intMinValue>, <intMaxValue>]'."
        ]
      }
    },
    "sqlState" : "22003"
  },
  "INVALID_BUCKET_COLUMN_DATA_TYPE" : {
    "message" : [
      "Cannot use <type> for bucket column. Collated data types are not supported for bucketing."
    ],
    "sqlState" : "42601"
  },
  "INVALID_BUCKET_FILE" : {
    "message" : [
      "Invalid bucket file: <path>."
    ],
    "sqlState" : "58030"
  },
  "INVALID_BYTE_STRING" : {
    "message" : [
      "The expected format is ByteString, but was <unsupported> (<class>)."
    ],
    "sqlState" : "22P03"
  },
  "INVALID_COLUMN_NAME_AS_PATH" : {
    "message" : [
      "The datasource <datasource> cannot save the column <columnName> because its name contains some characters that are not allowed in file paths. Please, use an alias to rename it."
    ],
    "sqlState" : "46121"
  },
  "INVALID_COLUMN_OR_FIELD_DATA_TYPE" : {
    "message" : [
      "Column or field <name> is of type <type> while it's required to be <expectedType>."
    ],
    "sqlState" : "42000"
  },
  "INVALID_CONF_VALUE" : {
    "message" : [
      "The value '<confValue>' in the config \"<confName>\" is invalid."
    ],
    "subClass" : {
      "TIME_ZONE" : {
        "message" : [
          "Cannot resolve the given timezone."
        ]
      }
    },
    "sqlState" : "22022"
  },
  "INVALID_CONSTRAINT_CHARACTERISTICS" : {
    "message" : [
      "Constraint characteristics [<characteristics>] are duplicated or conflict with each other."
    ],
    "sqlState" : "42613"
  },
  "INVALID_CORRUPT_RECORD_TYPE" : {
    "message" : [
      "The column <columnName> for corrupt records must have the nullable STRING type, but got <actualType>."
    ],
    "sqlState" : "42804"
  },
  "INVALID_CURSOR" : {
    "message" : [
      "The cursor is invalid."
    ],
    "subClass" : {
      "DISCONNECTED" : {
        "message" : [
          "The cursor has been disconnected by the server."
        ]
      },
      "NOT_REATTACHABLE" : {
        "message" : [
          "The cursor is not reattachable."
        ]
      },
      "POSITION_NOT_AVAILABLE" : {
        "message" : [
          "The cursor position id <responseId> is no longer available at index <index>."
        ]
      },
      "POSITION_NOT_FOUND" : {
        "message" : [
          "The cursor position id <responseId> is not found."
        ]
      }
    },
    "sqlState" : "HY109"
  },
  "INVALID_DATETIME_PATTERN" : {
    "message" : [
      "Unrecognized datetime pattern: <pattern>."
    ],
    "subClass" : {
      "ILLEGAL_CHARACTER" : {
        "message" : [
          "Illegal pattern character found in datetime pattern: <c>. Please provide legal character."
        ]
      },
      "LENGTH" : {
        "message" : [
          "Too many letters in datetime pattern: <pattern>. Please reduce pattern length."
        ]
      },
      "SECONDS_FRACTION" : {
        "message" : [
          "Cannot detect a seconds fraction pattern of variable length. Please make sure the pattern contains 'S', and does not contain illegal characters."
        ]
      },
      "WITH_SUGGESTION" : {
        "message" : [
          "You can form a valid datetime pattern with the guide from '<docroot>/sql-ref-datetime-pattern.html'."
        ]
      }
    },
    "sqlState" : "22007"
  },
  "INVALID_DEFAULT_VALUE" : {
    "message" : [
      "Failed to execute <statement> command because the destination column or variable <colName> has a DEFAULT value <defaultValue>,"
    ],
    "subClass" : {
      "DATA_TYPE" : {
        "message" : [
          "which requires <expectedType> type, but the statement provided a value of incompatible <actualType> type."
        ]
      },
      "NOT_CONSTANT" : {
        "message" : [
          "which is not a constant expression whose equivalent value is known at query planning time."
        ]
      },
      "SUBQUERY_EXPRESSION" : {
        "message" : [
          "which contains subquery expressions."
        ]
      },
      "UNRESOLVED_EXPRESSION" : {
        "message" : [
          "which fails to resolve as a valid expression."
        ]
      }
    },
    "sqlState" : "42623"
  },
  "INVALID_DELIMITER_VALUE" : {
    "message" : [
      "Invalid value for delimiter."
    ],
    "subClass" : {
      "DELIMITER_LONGER_THAN_EXPECTED" : {
        "message" : [
          "Delimiter cannot be more than one character: <str>."
        ]
      },
      "EMPTY_STRING" : {
        "message" : [
          "Delimiter cannot be empty string."
        ]
      },
      "NULL_VALUE" : {
        "message" : [
          "Delimiter cannot be null."
        ]
      },
      "SINGLE_BACKSLASH" : {
        "message" : [
          "Single backslash is prohibited. It has special meaning as beginning of an escape sequence. To get the backslash character, pass a string with two backslashes as the delimiter."
        ]
      },
      "UNSUPPORTED_SPECIAL_CHARACTER" : {
        "message" : [
          "Unsupported special character for delimiter: <str>."
        ]
      }
    },
    "sqlState" : "42602"
  },
  "INVALID_DRIVER_MEMORY" : {
    "message" : [
      "System memory <systemMemory> must be at least <minSystemMemory>.",
      "Please increase heap size using the --driver-memory option or \"<config>\" in Spark configuration."
    ],
    "sqlState" : "F0000"
  },
  "INVALID_EMPTY_LOCATION" : {
    "message" : [
      "The location name cannot be empty string, but `<location>` was given."
    ],
    "sqlState" : "42K05"
  },
  "INVALID_ERROR_CONDITION_DECLARATION" : {
    "message" : [
      "Invalid condition declaration."
    ],
    "subClass" : {
      "ONLY_AT_BEGINNING" : {
        "message" : [
          "Condition <conditionName> can only be declared at the beginning of the compound."
        ]
      },
      "QUALIFIED_CONDITION_NAME" : {
        "message" : [
          "Condition <conditionName> cannot be qualified."
        ]
      },
      "SPECIAL_CHARACTER_FOUND" : {
        "message" : [
          "Special character found in condition name <conditionName>. Only alphanumeric characters and underscores are allowed."
        ]
      }
    },
    "sqlState" : "42K0R"
  },
  "INVALID_ESC" : {
    "message" : [
      "Found an invalid escape string: <invalidEscape>. The escape string must contain only one character."
    ],
    "sqlState" : "42604"
  },
  "INVALID_ESCAPE_CHAR" : {
    "message" : [
      "`EscapeChar` should be a string literal of length one, but got <sqlExpr>."
    ],
    "sqlState" : "42604"
  },
  "INVALID_EXECUTOR_MEMORY" : {
    "message" : [
      "Executor memory <executorMemory> must be at least <minSystemMemory>.",
      "Please increase executor memory using the --executor-memory option or \"<config>\" in Spark configuration."
    ],
    "sqlState" : "F0000"
  },
  "INVALID_EXPRESSION_ENCODER" : {
    "message" : [
      "Found an invalid expression encoder. Expects an instance of ExpressionEncoder but got <encoderType>. For more information consult '<docroot>/api/java/index.html?org/apache/spark/sql/Encoder.html'."
    ],
    "sqlState" : "42001"
  },
  "INVALID_EXTERNAL_TYPE" : {
    "message" : [
      "The external type <externalType> is not valid for the type <type> at the expression <expr>."
    ],
    "sqlState" : "42K0N"
  },
  "INVALID_EXTRACT_BASE_FIELD_TYPE" : {
    "message" : [
      "Can't extract a value from <base>. Need a complex type [STRUCT, ARRAY, MAP] but got <other>."
    ],
    "sqlState" : "42000"
  },
  "INVALID_EXTRACT_FIELD" : {
    "message" : [
      "Cannot extract <field> from <expr>."
    ],
    "sqlState" : "42601"
  },
  "INVALID_EXTRACT_FIELD_TYPE" : {
    "message" : [
      "Field name should be a non-null string literal, but it's <extraction>."
    ],
    "sqlState" : "42000"
  },
  "INVALID_FIELD_NAME" : {
    "message" : [
      "Field name <fieldName> is invalid: <path> is not a struct."
    ],
    "sqlState" : "42000"
  },
  "INVALID_FORMAT" : {
    "message" : [
      "The format is invalid: <format>."
    ],
    "subClass" : {
      "CONT_THOUSANDS_SEPS" : {
        "message" : [
          "Thousands separators (, or G) must have digits in between them in the number format."
        ]
      },
      "CUR_MUST_BEFORE_DEC" : {
        "message" : [
          "Currency characters must appear before any decimal point in the number format."
        ]
      },
      "CUR_MUST_BEFORE_DIGIT" : {
        "message" : [
          "Currency characters must appear before digits in the number format."
        ]
      },
      "EMPTY" : {
        "message" : [
          "The number format string cannot be empty."
        ]
      },
      "ESC_AT_THE_END" : {
        "message" : [
          "The escape character is not allowed to end with."
        ]
      },
      "ESC_IN_THE_MIDDLE" : {
        "message" : [
          "The escape character is not allowed to precede <char>."
        ]
      },
      "MISMATCH_INPUT" : {
        "message" : [
          "The input <inputType> <input> does not match the format."
        ]
      },
      "THOUSANDS_SEPS_MUST_BEFORE_DEC" : {
        "message" : [
          "Thousands separators (, or G) may not appear after the decimal point in the number format."
        ]
      },
      "UNEXPECTED_TOKEN" : {
        "message" : [
          "Found the unexpected <token> in the format string; the structure of the format string must match: `[MI|S]` `[$]` `[0|9|G|,]*` `[.|D]` `[0|9]*` `[$]` `[PR|MI|S]`."
        ]
      },
      "WRONG_NUM_DIGIT" : {
        "message" : [
          "The format string requires at least one number digit."
        ]
      },
      "WRONG_NUM_TOKEN" : {
        "message" : [
          "At most one <token> is allowed in the number format."
        ]
      }
    },
    "sqlState" : "42601"
  },
  "INVALID_FRACTION_OF_SECOND" : {
    "message" : [
      "Valid range for seconds is [0, 60] (inclusive), but the provided value is <secAndMicros>. To avoid this error, use `try_make_timestamp`, which returns NULL on error.",
      "If you do not want to use the session default timestamp version of this function, use `try_make_timestamp_ntz` or `try_make_timestamp_ltz`."
    ],
    "sqlState" : "22023"
  },
  "INVALID_HANDLE" : {
    "message" : [
      "The handle <handle> is invalid."
    ],
    "subClass" : {
      "FORMAT" : {
        "message" : [
          "Handle must be an UUID string of the format '00112233-4455-6677-8899-aabbccddeeff'"
        ]
      },
      "OPERATION_ABANDONED" : {
        "message" : [
          "Operation was considered abandoned because of inactivity and removed."
        ]
      },
      "OPERATION_ALREADY_EXISTS" : {
        "message" : [
          "Operation already exists."
        ]
      },
      "OPERATION_NOT_FOUND" : {
        "message" : [
          "Operation not found."
        ]
      },
      "SESSION_CHANGED" : {
        "message" : [
          "The existing Spark server driver instance has restarted. Please reconnect."
        ]
      },
      "SESSION_CLOSED" : {
        "message" : [
          "Session was closed."
        ]
      },
      "SESSION_NOT_FOUND" : {
        "message" : [
          "Session not found."
        ]
      }
    },
    "sqlState" : "HY000"
  },
  "INVALID_HANDLER_DECLARATION" : {
    "message" : [
      "Invalid handler declaration."
    ],
    "subClass" : {
      "CONDITION_NOT_FOUND" : {
        "message" : [
          "Condition <condition> not found."
        ]
      },
      "DUPLICATE_CONDITION_IN_HANDLER_DECLARATION" : {
        "message" : [
          "Found duplicate condition <condition> in the handler declaration. Please, remove one of them."
        ]
      },
      "DUPLICATE_SQLSTATE_IN_HANDLER_DECLARATION" : {
        "message" : [
          "Found duplicate sqlState <sqlState> in the handler declaration. Please, remove one of them."
        ]
      },
      "INVALID_CONDITION_COMBINATION" : {
        "message" : [
          "Invalid combination of conditions in the handler declaration. SQLEXCEPTION and NOT FOUND cannot be used together with other condition/sqlstate values."
        ]
      },
      "WRONG_PLACE_OF_DECLARATION" : {
        "message" : [
          "Handlers must be declared after variable/condition declaration, and before other statements."
        ]
      }
    },
    "sqlState" : "42K0Q"
  },
  "INVALID_IDENTIFIER" : {
    "message" : [
      "The unquoted identifier <ident> is invalid and must be back quoted as: `<ident>`.",
      "Unquoted identifiers can only contain ASCII letters ('a' - 'z', 'A' - 'Z'), digits ('0' - '9'), and underbar ('_').",
      "Unquoted identifiers must also not start with a digit.",
      "Different data sources and meta stores may impose additional restrictions on valid identifiers."
    ],
    "sqlState" : "42602"
  },
  "INVALID_INDEX_OF_ZERO" : {
    "message" : [
      "The index 0 is invalid. An index shall be either < 0 or > 0 (the first element has index 1)."
    ],
    "sqlState" : "22003"
  },
  "INVALID_INLINE_TABLE" : {
    "message" : [
      "Invalid inline table."
    ],
    "subClass" : {
      "CANNOT_EVALUATE_EXPRESSION_IN_INLINE_TABLE" : {
        "message" : [
          "Cannot evaluate the expression <expr> in inline table definition."
        ]
      },
      "FAILED_SQL_EXPRESSION_EVALUATION" : {
        "message" : [
          "Failed to evaluate the SQL expression <sqlExpr>. Please check your syntax and ensure all required tables and columns are available."
        ]
      },
      "INCOMPATIBLE_TYPES_IN_INLINE_TABLE" : {
        "message" : [
          "Found incompatible types in the column <colName> for inline table."
        ]
      },
      "NUM_COLUMNS_MISMATCH" : {
        "message" : [
          "Inline table expected <expectedNumCols> columns but found <actualNumCols> columns in row <rowIndex>."
        ]
      }
    },
    "sqlState" : "42000"
  },
  "INVALID_INTERVAL_FORMAT" : {
    "message" : [
      "Error parsing '<input>' to interval. Please ensure that the value provided is in a valid format for defining an interval. You can reference the documentation for the correct format."
    ],
    "subClass" : {
      "ARITHMETIC_EXCEPTION" : {
        "message" : [
          "Uncaught arithmetic exception while parsing '<input>'."
        ]
      },
      "DAY_TIME_PARSING" : {
        "message" : [
          "Error parsing interval day-time string: <msg>."
        ]
      },
      "INPUT_IS_EMPTY" : {
        "message" : [
          "Interval string cannot be empty."
        ]
      },
      "INPUT_IS_NULL" : {
        "message" : [
          "Interval string cannot be null."
        ]
      },
      "INTERVAL_PARSING" : {
        "message" : [
          "Error parsing interval <interval> string."
        ]
      },
      "INVALID_FRACTION" : {
        "message" : [
          "<unit> cannot have fractional part."
        ]
      },
      "INVALID_PRECISION" : {
        "message" : [
          "Interval can only support nanosecond precision, <value> is out of range."
        ]
      },
      "INVALID_PREFIX" : {
        "message" : [
          "Invalid interval prefix <prefix>."
        ]
      },
      "INVALID_UNIT" : {
        "message" : [
          "Invalid unit <unit>."
        ]
      },
      "INVALID_VALUE" : {
        "message" : [
          "Invalid value <value>."
        ]
      },
      "MISSING_NUMBER" : {
        "message" : [
          "Expect a number after <word> but hit EOL."
        ]
      },
      "MISSING_UNIT" : {
        "message" : [
          "Expect a unit name after <word> but hit EOL."
        ]
      },
      "SECOND_NANO_FORMAT" : {
        "message" : [
          "Interval string does not match second-nano format of ss.nnnnnnnnn."
        ]
      },
      "TIMEZONE_INTERVAL_OUT_OF_RANGE" : {
        "message" : [
          "The interval value must be in the range of [-18, +18] hours with second precision."
        ]
      },
      "UNKNOWN_PARSING_ERROR" : {
        "message" : [
          "Unknown error when parsing <word>."
        ]
      },
      "UNMATCHED_FORMAT_STRING" : {
        "message" : [
          "Interval string does not match <intervalStr> format of <supportedFormat> when cast to <typeName>: <input>."
        ]
      },
      "UNMATCHED_FORMAT_STRING_WITH_NOTICE" : {
        "message" : [
          "Interval string does not match <intervalStr> format of <supportedFormat> when cast to <typeName>: <input>. Set \"spark.sql.legacy.fromDayTimeString.enabled\" to \"true\" to restore the behavior before Spark 3.0."
        ]
      },
      "UNRECOGNIZED_NUMBER" : {
        "message" : [
          "Unrecognized number <number>."
        ]
      },
      "UNSUPPORTED_FROM_TO_EXPRESSION" : {
        "message" : [
          "Cannot support (interval '<input>' <from> to <to>) expression."
        ]
      }
    },
    "sqlState" : "22006"
  },
  "INVALID_INTERVAL_WITH_MICROSECONDS_ADDITION" : {
    "message" : [
      "Cannot add an interval to a date because its microseconds part is not 0. To resolve this, cast the input date to a timestamp, which supports the addition of intervals with non-zero microseconds."
    ],
    "sqlState" : "22006"
  },
  "INVALID_JAVA_IDENTIFIER_AS_FIELD_NAME" : {
    "message" : [
      "<fieldName> is not a valid identifier of Java and cannot be used as field name",
      "<walkedTypePath>."
    ],
    "sqlState" : "46121"
  },
  "INVALID_JOIN_TYPE_FOR_JOINWITH" : {
    "message" : [
      "Invalid join type in joinWith: <joinType>."
    ],
    "sqlState" : "42613"
  },
  "INVALID_JSON_DATA_TYPE" : {
    "message" : [
      "Failed to convert the JSON string '<invalidType>' to a data type. Please enter a valid data type."
    ],
    "sqlState" : "2203G"
  },
  "INVALID_JSON_DATA_TYPE_FOR_COLLATIONS" : {
    "message" : [
      "Collations can only be applied to string types, but the JSON data type is <jsonType>."
    ],
    "sqlState" : "2203G"
  },
  "INVALID_JSON_RECORD_TYPE" : {
    "message" : [
      "Detected an invalid type of a JSON record while inferring a common schema in the mode <failFastMode>. Expected a STRUCT type, but found <invalidType>."
    ],
    "sqlState" : "22023"
  },
  "INVALID_JSON_ROOT_FIELD" : {
    "message" : [
      "Cannot convert JSON root field to target Spark type."
    ],
    "sqlState" : "22032"
  },
  "INVALID_JSON_SCHEMA_MAP_TYPE" : {
    "message" : [
      "Input schema <jsonSchema> can only contain STRING as a key type for a MAP."
    ],
    "sqlState" : "22032"
  },
  "INVALID_KRYO_SERIALIZER_BUFFER_SIZE" : {
    "message" : [
      "The value of the config \"<bufferSizeConfKey>\" must be less than 2048 MiB, but got <bufferSizeConfValue> MiB."
    ],
    "sqlState" : "F0000"
  },
  "INVALID_KRYO_SERIALIZER_NO_DATA" : {
    "message" : [
      "The object '<obj>' is invalid or malformed to <serdeOp> using <serdeClass>."
    ],
    "sqlState" : "22002"
  },
  "INVALID_LABEL_USAGE" : {
    "message" : [
      "The usage of the label <labelName> is invalid."
    ],
    "subClass" : {
      "DOES_NOT_EXIST" : {
        "message" : [
          "Label was used in the <statementType> statement, but the label does not belong to any surrounding block."
        ]
      },
      "ITERATE_IN_COMPOUND" : {
        "message" : [
          "ITERATE statement cannot be used with a label that belongs to a compound (BEGIN...END) body."
        ]
      },
      "QUALIFIED_LABEL_NAME" : {
        "message" : [
          "Label cannot be qualified."
        ]
      }
    },
    "sqlState" : "42K0L"
  },
  "INVALID_LAMBDA_FUNCTION_CALL" : {
    "message" : [
      "Invalid lambda function call."
    ],
    "subClass" : {
      "DUPLICATE_ARG_NAMES" : {
        "message" : [
          "The lambda function has duplicate arguments <args>. Please, consider to rename the argument names or set <caseSensitiveConfig> to \"true\"."
        ]
      },
      "NON_HIGHER_ORDER_FUNCTION" : {
        "message" : [
          "A lambda function should only be used in a higher order function. However, its class is <class>, which is not a higher order function."
        ]
      },
      "NUM_ARGS_MISMATCH" : {
        "message" : [
          "A higher order function expects <expectedNumArgs> arguments, but got <actualNumArgs>."
        ]
      },
      "PARAMETER_DOES_NOT_ACCEPT_LAMBDA_FUNCTION" : {
        "message" : [
          "You passed a lambda function to a parameter that does not accept it. Please check if lambda function argument is in the correct position."
        ]
      }
    },
    "sqlState" : "42K0D"
  },
  "INVALID_LATERAL_JOIN_TYPE" : {
    "message" : [
      "The <joinType> JOIN with LATERAL correlation is not allowed because an OUTER subquery cannot correlate to its join partner. Remove the LATERAL correlation or use an INNER JOIN, or LEFT OUTER JOIN instead."
    ],
    "sqlState" : "42613"
  },
  "INVALID_LIMIT_LIKE_EXPRESSION" : {
    "message" : [
      "The limit like expression <expr> is invalid."
    ],
    "subClass" : {
      "DATA_TYPE" : {
        "message" : [
          "The <name> expression must be integer type, but got <dataType>."
        ]
      },
      "IS_NEGATIVE" : {
        "message" : [
          "The <name> expression must be equal to or greater than 0, but got <v>."
        ]
      },
      "IS_NULL" : {
        "message" : [
          "The evaluated <name> expression must not be null."
        ]
      },
      "IS_UNFOLDABLE" : {
        "message" : [
          "The <name> expression must evaluate to a constant value."
        ]
      }
    },
    "sqlState" : "42K0E"
  },
  "INVALID_LOG_VERSION" : {
    "message" : [
      "UnsupportedLogVersion."
    ],
    "subClass" : {
      "EXACT_MATCH_VERSION" : {
        "message" : [
          "The only supported log version is v<matchVersion>, but encountered v<version>."
        ]
      },
      "MAX_SUPPORTED_VERSION" : {
        "message" : [
          "The maximum supported log version is v<maxSupportedVersion>, but encountered v<version>. The log file was produced by a newer version of Spark and cannot be read by this version. You need to upgrade."
        ]
      }
    },
    "sqlState" : "KD002"
  },
  "INVALID_NON_DETERMINISTIC_EXPRESSIONS" : {
    "message" : [
      "The operator expects a deterministic expression, but the actual expression is <sqlExprs>."
    ],
    "sqlState" : "42K0E"
  },
  "INVALID_NUMERIC_LITERAL_RANGE" : {
    "message" : [
      "Numeric literal <rawStrippedQualifier> is outside the valid range for <typeName> with minimum value of <minValue> and maximum value of <maxValue>. Please adjust the value accordingly."
    ],
    "sqlState" : "22003"
  },
  "INVALID_OBSERVED_METRICS" : {
    "message" : [
      "Invalid observed metrics."
    ],
    "subClass" : {
      "AGGREGATE_EXPRESSION_WITH_DISTINCT_UNSUPPORTED" : {
        "message" : [
          "Aggregate expressions with DISTINCT are not allowed in observed metrics, but found: <expr>."
        ]
      },
      "AGGREGATE_EXPRESSION_WITH_FILTER_UNSUPPORTED" : {
        "message" : [
          "Aggregate expression with FILTER predicate are not allowed in observed metrics, but found: <expr>."
        ]
      },
      "MISSING_NAME" : {
        "message" : [
          "The observed metrics should be named: <operator>."
        ]
      },
      "NESTED_AGGREGATES_UNSUPPORTED" : {
        "message" : [
          "Nested aggregates are not allowed in observed metrics, but found: <expr>."
        ]
      },
      "NON_AGGREGATE_FUNC_ARG_IS_ATTRIBUTE" : {
        "message" : [
          "Attribute <expr> can only be used as an argument to an aggregate function."
        ]
      },
      "NON_AGGREGATE_FUNC_ARG_IS_NON_DETERMINISTIC" : {
        "message" : [
          "Non-deterministic expression <expr> can only be used as an argument to an aggregate function."
        ]
      },
      "WINDOW_EXPRESSIONS_UNSUPPORTED" : {
        "message" : [
          "Window expressions are not allowed in observed metrics, but found: <expr>."
        ]
      }
    },
    "sqlState" : "42K0E"
  },
  "INVALID_OPTIONS" : {
    "message" : [
      "Invalid options:"
    ],
    "subClass" : {
      "NON_MAP_FUNCTION" : {
        "message" : [
          "Must use the `map()` function for options."
        ]
      },
      "NON_STRING_TYPE" : {
        "message" : [
          "A type of keys and values in `map()` must be string, but got <mapType>."
        ]
      }
    },
    "sqlState" : "42K06"
  },
  "INVALID_PANDAS_UDF_PLACEMENT" : {
    "message" : [
      "The group aggregate pandas UDF <functionList> cannot be invoked together with as other, non-pandas aggregate functions."
    ],
    "sqlState" : "0A000"
  },
  "INVALID_PARAMETER_VALUE" : {
    "message" : [
      "The value of parameter(s) <parameter> in <functionName> is invalid:"
    ],
    "subClass" : {
      "AES_CRYPTO_ERROR" : {
        "message" : [
          "detail message: <detailMessage>"
        ]
      },
      "AES_IV_LENGTH" : {
        "message" : [
          "supports 16-byte CBC IVs and 12-byte GCM IVs, but got <actualLength> bytes for <mode>."
        ]
      },
      "AES_KEY_LENGTH" : {
        "message" : [
          "expects a binary value with 16, 24 or 32 bytes, but got <actualLength> bytes."
        ]
      },
      "BINARY_FORMAT" : {
        "message" : [
          "expects one of binary formats 'base64', 'hex', 'utf-8', but got <invalidFormat>."
        ]
      },
      "BIT_POSITION_RANGE" : {
        "message" : [
          "expects an integer value in [0, <upper>), but got <invalidValue>."
        ]
      },
      "BOOLEAN" : {
        "message" : [
          "expects a boolean literal, but got <invalidValue>."
        ]
      },
      "CHARSET" : {
        "message" : [
          "expects one of the <charsets>, but got <charset>."
        ]
      },
      "DATETIME_UNIT" : {
        "message" : [
          "expects one of the units without quotes YEAR, QUARTER, MONTH, WEEK, DAY, DAYOFYEAR, HOUR, MINUTE, SECOND, MILLISECOND, MICROSECOND, but got the string literal <invalidValue>."
        ]
      },
      "DOUBLE" : {
        "message" : [
          "expects an double literal, but got <invalidValue>."
        ]
      },
      "DTYPE" : {
        "message" : [
          "Unsupported dtype: <invalidValue>. Valid values: float64, float32."
        ]
      },
      "EXTENSION" : {
        "message" : [
          "Invalid extension: <invalidValue>. Extension is limited to exactly 3 letters (e.g. csv, tsv, etc...)"
        ]
      },
      "INTEGER" : {
        "message" : [
          "expects an integer literal, but got <invalidValue>."
        ]
      },
      "LENGTH" : {
        "message" : [
          "Expects `length` greater than or equal to 0, but got <length>."
        ]
      },
      "LONG" : {
        "message" : [
          "expects a long literal, but got <invalidValue>."
        ]
      },
      "NULL" : {
        "message" : [
          "expects a non-NULL value."
        ]
      },
      "PATTERN" : {
        "message" : [
          "<value>."
        ]
      },
      "REGEX_GROUP_INDEX" : {
        "message" : [
          "Expects group index between 0 and <groupCount>, but got <groupIndex>."
        ]
      },
      "START" : {
        "message" : [
          "Expects a positive or a negative value for `start`, but got 0."
        ]
      },
      "STRING" : {
        "message" : [
          "expects a string literal, but got <invalidValue>."
        ]
      },
      "ZERO_INDEX" : {
        "message" : [
          "expects %1$, %2$ and so on, but got %0$."
        ]
      }
    },
    "sqlState" : "22023"
  },
  "INVALID_PARTITION_COLUMN_DATA_TYPE" : {
    "message" : [
      "Cannot use <type> for partition column."
    ],
    "sqlState" : "0A000"
  },
  "INVALID_PARTITION_OPERATION" : {
    "message" : [
      "The partition command is invalid."
    ],
    "subClass" : {
      "PARTITION_MANAGEMENT_IS_UNSUPPORTED" : {
        "message" : [
          "Table <name> does not support partition management."
        ]
      },
      "PARTITION_SCHEMA_IS_EMPTY" : {
        "message" : [
          "Table <name> is not partitioned."
        ]
      }
    },
    "sqlState" : "42601"
  },
  "INVALID_PARTITION_VALUE" : {
    "message" : [
      "Failed to cast value <value> to data type <dataType> for partition column <columnName>. Ensure the value matches the expected data type for this partition column."
    ],
    "sqlState" : "42846"
  },
  "INVALID_PROPERTY_KEY" : {
    "message" : [
      "<key> is an invalid property key, please use quotes, e.g. SET <key>=<value>."
    ],
    "sqlState" : "42602"
  },
  "INVALID_PROPERTY_VALUE" : {
    "message" : [
      "<value> is an invalid property value, please use quotes, e.g. SET <key>=<value>"
    ],
    "sqlState" : "42602"
  },
  "INVALID_QUERY_MIXED_QUERY_PARAMETERS" : {
    "message" : [
      "Parameterized query must either use positional, or named parameters, but not both."
    ],
    "sqlState" : "42613"
  },
  "INVALID_RECURSIVE_CTE" : {
    "message" : [
      "Invalid recursive definition found. Recursive queries must contain an UNION or an UNION ALL statement with 2 children. The first child needs to be the anchor term without any recursive references."
    ],
    "sqlState" : "42836"
  },
  "INVALID_RECURSIVE_REFERENCE" : {
    "message" : [
      "Invalid recursive reference found inside WITH RECURSIVE clause."
    ],
    "subClass" : {
      "NUMBER" : {
        "message" : [
          "Multiple self-references to one recursive CTE are not allowed."
        ]
      },
      "PLACE" : {
        "message" : [
          "Recursive references cannot be used on the right side of left outer/semi/anti joins, on the left side of right outer joins, in full outer joins, in aggregates, and in subquery expressions."
        ]
      }
    },
    "sqlState" : "42836"
  },
  "INVALID_REGEXP_REPLACE" : {
    "message" : [
      "Could not perform regexp_replace for source = \"<source>\", pattern = \"<pattern>\", replacement = \"<replacement>\" and position = <position>."
    ],
    "sqlState" : "22023"
  },
  "INVALID_RESET_COMMAND_FORMAT" : {
    "message" : [
      "Expected format is 'RESET' or 'RESET key'. If you want to include special characters in key, please use quotes, e.g., RESET `key`."
    ],
    "sqlState" : "42000"
  },
  "INVALID_SAVE_MODE" : {
    "message" : [
      "The specified save mode <mode> is invalid. Valid save modes include \"append\", \"overwrite\", \"ignore\", \"error\", \"errorifexists\", and \"default\"."
    ],
    "sqlState" : "42000"
  },
  "INVALID_SCHEMA" : {
    "message" : [
      "The input schema <inputSchema> is not a valid schema string."
    ],
    "subClass" : {
      "NON_STRING_LITERAL" : {
        "message" : [
          "The input expression must be string literal and not null."
        ]
      },
      "NON_STRUCT_TYPE" : {
        "message" : [
          "The input expression should be evaluated to struct type, but got <dataType>."
        ]
      },
      "PARSE_ERROR" : {
        "message" : [
          "Cannot parse the schema:",
          "<reason>"
        ]
      }
    },
    "sqlState" : "42K07"
  },
  "INVALID_SCHEMA_OR_RELATION_NAME" : {
    "message" : [
      "<name> is not a valid name for tables/schemas. Valid names only contain alphabet characters, numbers and _."
    ],
    "sqlState" : "42602"
  },
  "INVALID_SET_SYNTAX" : {
    "message" : [
      "Expected format is 'SET', 'SET key', or 'SET key=value'. If you want to include special characters in key, or include semicolon in value, please use backquotes, e.g., SET `key`=`value`."
    ],
    "sqlState" : "42000"
  },
  "INVALID_SINGLE_VARIANT_COLUMN" : {
    "message" : [
      "User specified schema <schema> is invalid when the `singleVariantColumn` option is enabled. The schema must either be a variant field, or a variant field plus a corrupt column field."
    ],
    "sqlState" : "42613"
  },
  "INVALID_SPARK_CONFIG" : {
    "message" : [
      "Invalid Spark config:"
    ],
    "subClass" : {
      "INVALID_EXECUTOR_HEARTBEAT_INTERVAL" : {
        "message" : [
          "The value of <networkTimeoutKey>=<networkTimeoutValue>ms must be greater than the value of <executorHeartbeatIntervalKey>=<executorHeartbeatIntervalValue>ms."
        ]
      },
      "INVALID_EXECUTOR_MEMORY_OPTIONS" : {
        "message" : [
          "<executorOptsKey> is not allowed to specify max heap memory settings (was '<javaOpts>'). Use spark.executor.memory instead."
        ]
      },
      "INVALID_EXECUTOR_SPARK_OPTIONS" : {
        "message" : [
          "<executorOptsKey> is not allowed to set Spark options (was '<javaOpts>'). Set them directly on a SparkConf or in a properties file when using ./bin/spark-submit."
        ]
      },
      "INVALID_MEMORY_FRACTION" : {
        "message" : [
          "<memoryFractionKey> should be between 0 and 1 (was '<memoryFractionValue>')."
        ]
      },
      "INVALID_SPARK_SUBMIT_DEPLOY_MODE_KEY" : {
        "message" : [
          "<sparkSubmitDeployModeKey> can only be \"cluster\" or \"client\"."
        ]
      },
      "NETWORK_AUTH_MUST_BE_ENABLED" : {
        "message" : [
          "<networkAuthEnabledConf> must be enabled when enabling encryption."
        ]
      }
    },
    "sqlState" : "42616"
  },
  "INVALID_SQLSTATE" : {
    "message" : [
      "Invalid SQLSTATE value: '<sqlState>'. SQLSTATE must be exactly 5 characters long and contain only A-Z and 0-9. SQLSTATE must not start with '00', '01', or 'XX'."
    ],
    "sqlState" : "428B3"
  },
  "INVALID_SQL_ARG" : {
    "message" : [
      "The argument <name> of `sql()` is invalid. Consider to replace it either by a SQL literal or by collection constructor functions such as `map()`, `array()`, `struct()`."
    ],
    "sqlState" : "42K08"
  },
  "INVALID_SQL_FUNCTION_PLAN_STRUCTURE" : {
    "message" : [
      "Invalid SQL function plan structure",
      "<plan>"
    ],
    "sqlState" : "XXKD0"
  },
  "INVALID_SQL_SYNTAX" : {
    "message" : [
      "Invalid SQL syntax:"
    ],
    "subClass" : {
      "ANALYZE_TABLE_UNEXPECTED_NOSCAN" : {
        "message" : [
          "ANALYZE TABLE(S) ... COMPUTE STATISTICS ... <ctx> must be either NOSCAN or empty."
        ]
      },
      "CREATE_ROUTINE_WITH_IF_NOT_EXISTS_AND_REPLACE" : {
        "message" : [
          "Cannot create a routine with both IF NOT EXISTS and REPLACE specified."
        ]
      },
      "CREATE_TEMP_FUNC_WITH_DATABASE" : {
        "message" : [
          "CREATE TEMPORARY FUNCTION with specifying a database(<database>) is not allowed."
        ]
      },
      "CREATE_TEMP_FUNC_WITH_IF_NOT_EXISTS" : {
        "message" : [
          "CREATE TEMPORARY FUNCTION with IF NOT EXISTS is not allowed."
        ]
      },
      "EMPTY_PARTITION_VALUE" : {
        "message" : [
          "Partition key <partKey> must set value."
        ]
      },
      "FUNCTION_WITH_UNSUPPORTED_SYNTAX" : {
        "message" : [
          "The function <prettyName> does not support <syntax>."
        ]
      },
      "INVALID_COLUMN_REFERENCE" : {
        "message" : [
          "Expected a column reference for transform <transform>: <expr>."
        ]
      },
      "INVALID_TABLE_FUNCTION_IDENTIFIER_ARGUMENT_MISSING_PARENTHESES" : {
        "message" : [
          "Syntax error: call to table-valued function is invalid because parentheses are missing around the provided TABLE argument <argumentName>; please surround this with parentheses and try again."
        ]
      },
      "INVALID_TABLE_VALUED_FUNC_NAME" : {
        "message" : [
          "Table valued function cannot specify database name: <funcName>."
        ]
      },
      "INVALID_WINDOW_REFERENCE" : {
        "message" : [
          "Window reference <windowName> is not a window specification."
        ]
      },
      "LATERAL_WITHOUT_SUBQUERY_OR_TABLE_VALUED_FUNC" : {
        "message" : [
          "LATERAL can only be used with subquery and table-valued functions."
        ]
      },
      "MULTI_PART_NAME" : {
        "message" : [
          "<statement> with multiple part name(<name>) is not allowed."
        ]
      },
      "OPTION_IS_INVALID" : {
        "message" : [
          "option or property key <key> is invalid; only <supported> are supported"
        ]
      },
      "REPETITIVE_WINDOW_DEFINITION" : {
        "message" : [
          "The definition of window <windowName> is repetitive."
        ]
      },
      "SHOW_FUNCTIONS_INVALID_PATTERN" : {
        "message" : [
          "Invalid pattern in SHOW FUNCTIONS: <pattern>. It must be a \"STRING\" literal."
        ]
      },
      "SHOW_FUNCTIONS_INVALID_SCOPE" : {
        "message" : [
          "SHOW <scope> FUNCTIONS not supported."
        ]
      },
      "TRANSFORM_WRONG_NUM_ARGS" : {
        "message" : [
          "The transform<transform> requires <expectedNum> parameters but the actual number is <actualNum>."
        ]
      },
      "UNRESOLVED_WINDOW_REFERENCE" : {
        "message" : [
          "Cannot resolve window reference <windowName>."
        ]
      },
      "UNSUPPORTED_FUNC_NAME" : {
        "message" : [
          "Unsupported function name <funcName>."
        ]
      },
      "UNSUPPORTED_SQL_STATEMENT" : {
        "message" : [
          "Unsupported SQL statement: <sqlText>."
        ]
      },
      "VARIABLE_TYPE_OR_DEFAULT_REQUIRED" : {
        "message" : [
          "The definition of a SQL variable requires either a datatype or a DEFAULT clause.",
          "For example, use `DECLARE name STRING` or `DECLARE name = 'SQL'` instead of `DECLARE name`."
        ]
      }
    },
    "sqlState" : "42000"
  },
  "INVALID_STATEMENT_FOR_EXECUTE_INTO" : {
    "message" : [
      "The INTO clause of EXECUTE IMMEDIATE is only valid for queries but the given statement is not a query: <sqlString>."
    ],
    "sqlState" : "07501"
  },
  "INVALID_STATEMENT_OR_CLAUSE" : {
    "message" : [
      "The statement or clause: <operation> is not valid."
    ],
    "sqlState" : "42601"
  },
  "INVALID_SUBQUERY_EXPRESSION" : {
    "message" : [
      "Invalid subquery:"
    ],
    "subClass" : {
      "SCALAR_SUBQUERY_RETURN_MORE_THAN_ONE_OUTPUT_COLUMN" : {
        "message" : [
          "Scalar subquery must return only one column, but got <number>."
        ]
      },
      "STREAMING_QUERY" : {
        "message" : [
          "Streaming query is not allowed in subquery expressions."
        ]
      }
    },
    "sqlState" : "42823"
  },
  "INVALID_TEMP_OBJ_REFERENCE" : {
    "message" : [
      "Cannot create the persistent object <objName> of the type <obj> because it references to the temporary object <tempObjName> of the type <tempObj>. Please make the temporary object <tempObjName> persistent, or make the persistent object <objName> temporary."
    ],
    "sqlState" : "42K0F"
  },
  "INVALID_TIMEZONE" : {
    "message" : [
      "The timezone: <timeZone> is invalid. The timezone must be either a region-based zone ID or a zone offset. Region IDs must have the form 'area/city', such as 'America/Los_Angeles'. Zone offsets must be in the format '(+|-)HH', '(+|-)HH:mm’ or '(+|-)HH:mm:ss', e.g '-08' , '+01:00' or '-13:33:33', and must be in the range from -18:00 to +18:00. 'Z' and 'UTC' are accepted as synonyms for '+00:00'."
    ],
    "sqlState" : "22009"
  },
  "INVALID_TIME_TRAVEL_SPEC" : {
    "message" : [
      "Cannot specify both version and timestamp when time travelling the table."
    ],
    "sqlState" : "42K0E"
  },
  "INVALID_TIME_TRAVEL_TIMESTAMP_EXPR" : {
    "message" : [
      "The time travel timestamp expression <expr> is invalid."
    ],
    "subClass" : {
      "INPUT" : {
        "message" : [
          "Cannot be casted to the \"TIMESTAMP\" type."
        ]
      },
      "NON_DETERMINISTIC" : {
        "message" : [
          "Must be deterministic."
        ]
      },
      "OPTION" : {
        "message" : [
          "Timestamp string in the options must be able to cast to TIMESTAMP type."
        ]
      },
      "UNEVALUABLE" : {
        "message" : [
          "Must be evaluable."
        ]
      }
    },
    "sqlState" : "42K0E"
  },
  "INVALID_TYPED_LITERAL" : {
    "message" : [
      "The value of the typed literal <valueType> is invalid: <value>."
    ],
    "sqlState" : "42604"
  },
  "INVALID_UDF_IMPLEMENTATION" : {
    "message" : [
      "Function <funcName> does not implement a ScalarFunction or AggregateFunction."
    ],
    "sqlState" : "38000"
  },
  "INVALID_URL" : {
    "message" : [
      "The url is invalid: <url>. Use `try_parse_url` to tolerate invalid URL and return NULL instead."
    ],
    "sqlState" : "22P02"
  },
  "INVALID_USAGE_OF_STAR_OR_REGEX" : {
    "message" : [
      "Invalid usage of <elem> in <prettyName>."
    ],
    "sqlState" : "42000"
  },
  "INVALID_UTF8_STRING" : {
    "message" : [
      "Invalid UTF8 byte sequence found in string: <str>."
    ],
    "sqlState" : "22029"
  },
  "INVALID_VARIABLE_DECLARATION" : {
    "message" : [
      "Invalid variable declaration."
    ],
    "subClass" : {
      "NOT_ALLOWED_IN_SCOPE" : {
        "message" : [
          "Declaration of the variable <varName> is not allowed in this scope."
        ]
      },
      "ONLY_AT_BEGINNING" : {
        "message" : [
          "Variable <varName> can only be declared at the beginning of the compound."
        ]
      },
      "QUALIFIED_LOCAL_VARIABLE" : {
        "message" : [
          "The variable <varName> must be declared without a qualifier, as qualifiers are not allowed for local variable declarations."
        ]
      },
      "REPLACE_LOCAL_VARIABLE" : {
        "message" : [
          "The variable <varName> does not support DECLARE OR REPLACE, as local variables cannot be replaced."
        ]
      }
    },
    "sqlState" : "42K0M"
  },
  "INVALID_VARIABLE_TYPE_FOR_QUERY_EXECUTE_IMMEDIATE" : {
    "message" : [
      "Variable type must be string type but got <varType>."
    ],
    "sqlState" : "42K09"
  },
  "INVALID_VARIANT_CAST" : {
    "message" : [
      "The variant value `<value>` cannot be cast into `<dataType>`. Please use `try_variant_get` instead."
    ],
    "sqlState" : "22023"
  },
  "INVALID_VARIANT_FROM_PARQUET" : {
    "message" : [
      "Invalid variant."
    ],
    "subClass" : {
      "MISSING_FIELD" : {
        "message" : [
          "Missing <field> field."
        ]
      },
      "NULLABLE_OR_NOT_BINARY_FIELD" : {
        "message" : [
          "The <field> must be a non-nullable binary."
        ]
      },
      "WRONG_NUM_FIELDS" : {
        "message" : [
          "Variant column must contain exactly two fields."
        ]
      }
    },
    "sqlState" : "22023"
  },
  "INVALID_VARIANT_GET_PATH" : {
    "message" : [
      "The path `<path>` is not a valid variant extraction path in `<functionName>`.",
      "A valid path should start with `$` and is followed by zero or more segments like `[123]`, `.name`, `['name']`, or `[\"name\"]`."
    ],
    "sqlState" : "22023"
  },
  "INVALID_VARIANT_SHREDDING_SCHEMA" : {
    "message" : [
      "The schema `<schema>` is not a valid variant shredding schema."
    ],
    "sqlState" : "22023"
  },
  "INVALID_WHERE_CONDITION" : {
    "message" : [
      "The WHERE condition <condition> contains invalid expressions: <expressionList>.",
      "Rewrite the query to avoid window functions, aggregate functions, and generator functions in the WHERE clause."
    ],
    "sqlState" : "42903"
  },
  "INVALID_WINDOW_SPEC_FOR_AGGREGATION_FUNC" : {
    "message" : [
      "Cannot specify ORDER BY or a window frame for <aggFunc>."
    ],
    "sqlState" : "42601"
  },
  "INVALID_WITHIN_GROUP_EXPRESSION" : {
    "message" : [
      "Invalid function <funcName> with WITHIN GROUP."
    ],
    "subClass" : {
      "DISTINCT_UNSUPPORTED" : {
        "message" : [
          "The function does not support DISTINCT with WITHIN GROUP."
        ]
      },
      "MISMATCH_WITH_DISTINCT_INPUT" : {
        "message" : [
          "The function is invoked with DISTINCT and WITHIN GROUP but expressions <funcArg> and <orderingExpr> do not match. The WITHIN GROUP ordering expression must be picked from the function inputs."
        ]
      },
      "WITHIN_GROUP_MISSING" : {
        "message" : [
          "WITHIN GROUP is required for the function."
        ]
      },
      "WRONG_NUM_ORDERINGS" : {
        "message" : [
          "The function requires <expectedNum> orderings in WITHIN GROUP but got <actualNum>."
        ]
      }
    },
    "sqlState" : "42K0K"
  },
  "INVALID_WRITER_COMMIT_MESSAGE" : {
    "message" : [
      "The data source writer has generated an invalid number of commit messages. Expected exactly one writer commit message from each task, but received <detail>."
    ],
    "sqlState" : "42KDE"
  },
  "INVALID_WRITE_DISTRIBUTION" : {
    "message" : [
      "The requested write distribution is invalid."
    ],
    "subClass" : {
      "PARTITION_NUM_AND_SIZE" : {
        "message" : [
          "The partition number and advisory partition size can't be specified at the same time."
        ]
      },
      "PARTITION_NUM_WITH_UNSPECIFIED_DISTRIBUTION" : {
        "message" : [
          "The number of partitions can't be specified with unspecified distribution."
        ]
      },
      "PARTITION_SIZE_WITH_UNSPECIFIED_DISTRIBUTION" : {
        "message" : [
          "The advisory partition size can't be specified with unspecified distribution."
        ]
      }
    },
    "sqlState" : "42000"
  },
  "JOIN_CONDITION_IS_NOT_BOOLEAN_TYPE" : {
    "message" : [
      "The join condition <joinCondition> has the invalid type <conditionType>, expected \"BOOLEAN\"."
    ],
    "sqlState" : "42K0E"
  },
  "KRYO_BUFFER_OVERFLOW" : {
    "message" : [
      "Kryo serialization failed: <exceptionMsg>. To avoid this, increase \"<bufferSizeConfKey>\" value."
    ],
    "sqlState" : "54006"
  },
  "LABELS_MISMATCH" : {
    "message" : [
      "Begin label <beginLabel> does not match the end label <endLabel>."
    ],
    "sqlState" : "42K0L"
  },
  "LABEL_ALREADY_EXISTS" : {
    "message" : [
      "The label <label> already exists. Choose another name or rename the existing label."
    ],
    "sqlState" : "42K0L"
  },
  "LABEL_NAME_FORBIDDEN" : {
    "message" : [
      "The label name <label> is forbidden."
    ],
    "sqlState" : "42K0L"
  },
  "LOAD_DATA_PATH_NOT_EXISTS" : {
    "message" : [
      "LOAD DATA input path does not exist: <path>."
    ],
    "sqlState" : "42K03"
  },
  "LOCAL_MUST_WITH_SCHEMA_FILE" : {
    "message" : [
      "LOCAL must be used together with the schema of `file`, but got: `<actualSchema>`."
    ],
    "sqlState" : "42601"
  },
  "LOCATION_ALREADY_EXISTS" : {
    "message" : [
      "Cannot name the managed table as <identifier>, as its associated location <location> already exists. Please pick a different table name, or remove the existing location first."
    ],
    "sqlState" : "42710"
  },
  "MALFORMED_CHARACTER_CODING" : {
    "message" : [
      "Invalid value found when performing <function> with <charset>"
    ],
    "sqlState" : "22000"
  },
  "MALFORMED_CSV_RECORD" : {
    "message" : [
      "Malformed CSV record: <badRecord>"
    ],
    "sqlState" : "KD000"
  },
  "MALFORMED_LOG_FILE" : {
    "message" : [
      "Log file was malformed: failed to read correct log version from <text>."
    ],
    "sqlState" : "KD002"
  },
  "MALFORMED_PROTOBUF_MESSAGE" : {
    "message" : [
      "Malformed Protobuf messages are detected in message deserialization. Parse Mode: <failFastMode>. To process malformed protobuf message as null result, try setting the option 'mode' as 'PERMISSIVE'."
    ],
    "sqlState" : "XX000"
  },
  "MALFORMED_RECORD_IN_PARSING" : {
    "message" : [
      "Malformed records are detected in record parsing: <badRecord>.",
      "Parse Mode: <failFastMode>. To process malformed records as null result, try setting the option 'mode' as 'PERMISSIVE'."
    ],
    "subClass" : {
      "CANNOT_PARSE_JSON_ARRAYS_AS_STRUCTS" : {
        "message" : [
          "Parsing JSON arrays as structs is forbidden."
        ]
      },
      "CANNOT_PARSE_STRING_AS_DATATYPE" : {
        "message" : [
          "Cannot parse the value <fieldValue> of the field <fieldName> as target spark data type <targetType> from the input type <inputType>."
        ]
      },
      "WITHOUT_SUGGESTION" : {
        "message" : [
          ""
        ]
      }
    },
    "sqlState" : "22023"
  },
  "MALFORMED_STATE_IN_RATE_PER_MICRO_BATCH_SOURCE" : {
    "message" : [
      "Malformed state in RatePerMicroBatch source."
    ],
    "subClass" : {
      "INVALID_OFFSET" : {
        "message" : [
          "The offset value is invalid: startOffset should less than or equal to the endOffset, but startOffset(<startOffset>) > endOffset(<endOffset>)."
        ]
      },
      "INVALID_TIMESTAMP" : {
        "message" : [
          "The timestamp value is invalid: startTimestamp should less than or equal to the endTimestamp, but startTimestamp(<startTimestamp>) > endTimestamp(<endTimestamp>).",
          "This could happen when the streaming query is restarted with a newer `startingTimestamp` and reprocess the first batch (i.e. batch 0). Please consider using a new checkpoint location."
        ]
      }
    },
    "sqlState" : "22000"
  },
  "MALFORMED_VARIANT" : {
    "message" : [
      "Variant binary is malformed. Please check the data source is valid."
    ],
    "sqlState" : "22023"
  },
  "MERGE_CARDINALITY_VIOLATION" : {
    "message" : [
      "The ON search condition of the MERGE statement matched a single row from the target table with multiple rows of the source table.",
      "This could result in the target row being operated on more than once with an update or delete operation and is not allowed."
    ],
    "sqlState" : "23K01"
  },
  "MERGE_WITHOUT_WHEN" : {
    "message" : [
      "There must be at least one WHEN clause in a MERGE statement."
    ],
    "sqlState" : "42601"
  },
  "MISSING_AGGREGATION" : {
    "message" : [
      "The non-aggregating expression <expression> is based on columns which are not participating in the GROUP BY clause.",
      "Add the columns or the expression to the GROUP BY, aggregate the expression, or use <expressionAnyValue> if you do not care which of the values within a group is returned."
    ],
    "sqlState" : "42803"
  },
  "MISSING_ATTRIBUTES" : {
    "message" : [
      "Resolved attribute(s) <missingAttributes> missing from <input> in operator <operator>."
    ],
    "subClass" : {
      "RESOLVED_ATTRIBUTE_APPEAR_IN_OPERATION" : {
        "message" : [
          "Attribute(s) with the same name appear in the operation: <operation>.",
          "Please check if the right attribute(s) are used."
        ]
      },
      "RESOLVED_ATTRIBUTE_MISSING_FROM_INPUT" : {
        "message" : [
          ""
        ]
      }
    },
    "sqlState" : "XX000"
  },
  "MISSING_DATABASE_FOR_V1_SESSION_CATALOG" : {
    "message" : [
      "Database name is not specified in the v1 session catalog. Please ensure to provide a valid database name when interacting with the v1 catalog."
    ],
    "sqlState" : "3F000"
  },
  "MISSING_GROUP_BY" : {
    "message" : [
      "The query does not include a GROUP BY clause. Add GROUP BY or turn it into the window functions using OVER clauses."
    ],
    "sqlState" : "42803"
  },
  "MISSING_TIMEOUT_CONFIGURATION" : {
    "message" : [
      "The operation has timed out, but no timeout duration is configured. To set a processing time-based timeout, use 'GroupState.setTimeoutDuration()' in your 'mapGroupsWithState' or 'flatMapGroupsWithState' operation. For event-time-based timeout, use 'GroupState.setTimeoutTimestamp()' and define a watermark using 'Dataset.withWatermark()'."
    ],
    "sqlState" : "HY000"
  },
  "MISSING_WINDOW_SPECIFICATION" : {
    "message" : [
      "Window specification is not defined in the WINDOW clause for <windowName>. For more information about WINDOW clauses, please refer to '<docroot>/sql-ref-syntax-qry-select-window.html'."
    ],
    "sqlState" : "42P20"
  },
  "MULTIPLE_PRIMARY_KEYS" : {
    "message" : [
      "Multiple primary keys are defined: <columns>. Please ensure that only one primary key is defined for the table."
    ],
    "sqlState" : "42P16"
  },
  "MULTIPLE_QUERY_RESULT_CLAUSES_WITH_PIPE_OPERATORS" : {
    "message" : [
      "<clause1> and <clause2> cannot coexist in the same SQL pipe operator using '|>'. Please separate the multiple result clauses into separate pipe operators and then retry the query again."
    ],
    "sqlState" : "42000"
  },
  "MULTIPLE_TIME_TRAVEL_SPEC" : {
    "message" : [
      "Cannot specify time travel in both the time travel clause and options."
    ],
    "sqlState" : "42K0E"
  },
  "MULTIPLE_XML_DATA_SOURCE" : {
    "message" : [
      "Detected multiple data sources with the name <provider> (<sourceNames>). Please specify the fully qualified class name or remove <externalSource> from the classpath."
    ],
    "sqlState" : "42710"
  },
  "MULTI_ALIAS_WITHOUT_GENERATOR" : {
    "message" : [
      "Multi part aliasing (<names>) is not supported with <expr> as it is not a generator function."
    ],
    "sqlState" : "42K0E"
  },
  "MULTI_SOURCES_UNSUPPORTED_FOR_EXPRESSION" : {
    "message" : [
      "The expression <expr> does not support more than one source."
    ],
    "sqlState" : "42K0E"
  },
  "MULTI_UDF_INTERFACE_ERROR" : {
    "message" : [
      "Not allowed to implement multiple UDF interfaces, UDF class <className>."
    ],
    "sqlState" : "0A000"
  },
  "NAMED_PARAMETERS_NOT_SUPPORTED" : {
    "message" : [
      "Named parameters are not supported for function <functionName>; please retry the query with positional arguments to the function call instead."
    ],
    "sqlState" : "4274K"
  },
  "NAMED_PARAMETER_SUPPORT_DISABLED" : {
    "message" : [
      "Cannot call function <functionName> because named argument references are not enabled here.",
      "In this case, the named argument reference was <argument>.",
      "Set \"spark.sql.allowNamedFunctionArguments\" to \"true\" to turn on feature."
    ],
    "sqlState" : "0A000"
  },
  "NEGATIVE_SCALE_DISALLOWED" : {
    "message" : [
      "Negative scale is not allowed: '<scale>'. Set the config <sqlConf> to \"true\" to allow it."
    ],
    "sqlState" : "0A000"
  },
  "NEGATIVE_VALUES_IN_FREQUENCY_EXPRESSION" : {
    "message" : [
      "Found the negative value in <frequencyExpression>: <negativeValue>, but expected a positive integral value."
    ],
    "sqlState" : "22003"
  },
  "NESTED_AGGREGATE_FUNCTION" : {
    "message" : [
      "It is not allowed to use an aggregate function in the argument of another aggregate function. Please use the inner aggregate function in a sub-query."
    ],
    "sqlState" : "42607"
  },
  "NESTED_EXECUTE_IMMEDIATE" : {
    "message" : [
      "Nested EXECUTE IMMEDIATE commands are not allowed. Please ensure that the SQL query provided (<sqlString>) does not contain another EXECUTE IMMEDIATE command."
    ],
    "sqlState" : "07501"
  },
  "NONEXISTENT_FIELD_NAME_IN_LIST" : {
    "message" : [
      "Field(s) <nonExistFields> do(es) not exist. Available fields: <fieldNames>"
    ],
    "sqlState" : "HV091"
  },
  "NON_DETERMINISTIC_CHECK_CONSTRAINT" : {
    "message" : [
      "The check constraint `<checkCondition>` is non-deterministic. Check constraints must only contain deterministic expressions."
    ],
    "sqlState" : "42621"
  },
  "NON_FOLDABLE_ARGUMENT" : {
    "message" : [
      "The function <funcName> requires the parameter <paramName> to be a foldable expression of the type <paramType>, but the actual argument is a non-foldable."
    ],
    "sqlState" : "42K08"
  },
  "NON_LAST_MATCHED_CLAUSE_OMIT_CONDITION" : {
    "message" : [
      "When there are more than one MATCHED clauses in a MERGE statement, only the last MATCHED clause can omit the condition."
    ],
    "sqlState" : "42613"
  },
  "NON_LAST_NOT_MATCHED_BY_SOURCE_CLAUSE_OMIT_CONDITION" : {
    "message" : [
      "When there are more than one NOT MATCHED BY SOURCE clauses in a MERGE statement, only the last NOT MATCHED BY SOURCE clause can omit the condition."
    ],
    "sqlState" : "42613"
  },
  "NON_LAST_NOT_MATCHED_BY_TARGET_CLAUSE_OMIT_CONDITION" : {
    "message" : [
      "When there are more than one NOT MATCHED [BY TARGET] clauses in a MERGE statement, only the last NOT MATCHED [BY TARGET] clause can omit the condition."
    ],
    "sqlState" : "42613"
  },
  "NON_LITERAL_PIVOT_VALUES" : {
    "message" : [
      "Literal expressions required for pivot values, found <expression>."
    ],
    "sqlState" : "42K08"
  },
  "NON_PARTITION_COLUMN" : {
    "message" : [
      "PARTITION clause cannot contain the non-partition column: <columnName>."
    ],
    "sqlState" : "42000"
  },
  "NON_TIME_WINDOW_NOT_SUPPORTED_IN_STREAMING" : {
    "message" : [
      "Window function is not supported in <windowFunc> (as column <columnName>) on streaming DataFrames/Datasets.",
      "Structured Streaming only supports time-window aggregation using the WINDOW function. (window specification: <windowSpec>)"
    ],
    "sqlState" : "42KDE"
  },
  "NOT_ALLOWED_IN_FROM" : {
    "message" : [
      "Not allowed in the FROM clause:"
    ],
    "subClass" : {
      "LATERAL_WITH_PIVOT" : {
        "message" : [
          "LATERAL together with PIVOT."
        ]
      },
      "LATERAL_WITH_UNPIVOT" : {
        "message" : [
          "LATERAL together with UNPIVOT."
        ]
      },
      "UNPIVOT_WITH_PIVOT" : {
        "message" : [
          "UNPIVOT together with PIVOT."
        ]
      }
    },
    "sqlState" : "42601"
  },
  "NOT_ALLOWED_IN_PIPE_OPERATOR_WHERE" : {
    "message" : [
      "Not allowed in the pipe WHERE clause:"
    ],
    "subClass" : {
      "WINDOW_CLAUSE" : {
        "message" : [
          "WINDOW clause."
        ]
      }
    },
    "sqlState" : "42601"
  },
  "NOT_A_CONSTANT_STRING" : {
    "message" : [
      "The expression <expr> used for the routine or clause <name> must be a constant STRING which is NOT NULL."
    ],
    "subClass" : {
      "NOT_CONSTANT" : {
        "message" : [
          "To be considered constant the expression must not depend on any columns, contain a subquery, or invoke a non deterministic function such as rand()."
        ]
      },
      "NULL" : {
        "message" : [
          "The expression evaluates to NULL."
        ]
      },
      "WRONG_TYPE" : {
        "message" : [
          "The data type of the expression is <dataType>."
        ]
      }
    },
    "sqlState" : "42601"
  },
  "NOT_A_PARTITIONED_TABLE" : {
    "message" : [
      "Operation <operation> is not allowed for <tableIdentWithDB> because it is not a partitioned table."
    ],
    "sqlState" : "42809"
  },
  "NOT_NULL_ASSERT_VIOLATION" : {
    "message" : [
      "NULL value appeared in non-nullable field: <walkedTypePath>If the schema is inferred from a Scala tuple/case class, or a Java bean, please try to use scala.Option[_] or other nullable types (such as java.lang.Integer instead of int/scala.Int)."
    ],
    "sqlState" : "42000"
  },
  "NOT_NULL_CONSTRAINT_VIOLATION" : {
    "message" : [
      "Assigning a NULL is not allowed here."
    ],
    "subClass" : {
      "ARRAY_ELEMENT" : {
        "message" : [
          "The array <columnPath> is defined to contain only elements that are NOT NULL."
        ]
      },
      "MAP_VALUE" : {
        "message" : [
          "The map <columnPath> is defined to contain only values that are NOT NULL."
        ]
      }
    },
    "sqlState" : "42000"
  },
  "NOT_SUPPORTED_CHANGE_COLUMN" : {
    "message" : [
      "ALTER TABLE ALTER/CHANGE COLUMN is not supported for changing <table>'s column <originName> with type <originType> to <newName> with type <newType>."
    ],
    "sqlState" : "0A000"
  },
  "NOT_SUPPORTED_CHANGE_SAME_COLUMN" : {
    "message" : [
      "ALTER TABLE ALTER/CHANGE COLUMN is not supported for changing <table>'s column <fieldName> including its nested fields multiple times in the same command."
    ],
    "sqlState" : "0A000"
  },
  "NOT_SUPPORTED_COMMAND_FOR_V2_TABLE" : {
    "message" : [
      "<cmd> is not supported for v2 tables."
    ],
    "sqlState" : "0A000"
  },
  "NOT_SUPPORTED_COMMAND_WITHOUT_HIVE_SUPPORT" : {
    "message" : [
      "<cmd> is not supported, if you want to enable it, please set \"spark.sql.catalogImplementation\" to \"hive\"."
    ],
    "sqlState" : "0A000"
  },
  "NOT_SUPPORTED_IN_JDBC_CATALOG" : {
    "message" : [
      "Not supported command in JDBC catalog:"
    ],
    "subClass" : {
      "COMMAND" : {
        "message" : [
          "<cmd>"
        ]
      },
      "COMMAND_WITH_PROPERTY" : {
        "message" : [
          "<cmd> with property <property>."
        ]
      }
    },
    "sqlState" : "0A000"
  },
  "NOT_UNRESOLVED_ENCODER" : {
    "message" : [
      "Unresolved encoder expected, but <attr> was found."
    ],
    "sqlState" : "42601"
  },
  "NO_DEFAULT_COLUMN_VALUE_AVAILABLE" : {
    "message" : [
      "Can't determine the default value for <colName> since it is not nullable and it has no default value."
    ],
    "sqlState" : "42608"
  },
  "NO_HANDLER_FOR_UDAF" : {
    "message" : [
      "No handler for UDAF '<functionName>'. Use sparkSession.udf.register(...) instead."
    ],
    "sqlState" : "42000"
  },
  "NO_MERGE_ACTION_SPECIFIED" : {
    "message" : [
      "df.mergeInto needs to be followed by at least one of whenMatched/whenNotMatched/whenNotMatchedBySource."
    ],
    "sqlState" : "42K0E"
  },
  "NO_SQL_TYPE_IN_PROTOBUF_SCHEMA" : {
    "message" : [
      "Cannot find <catalystFieldPath> in Protobuf schema."
    ],
    "sqlState" : "42S22"
  },
  "NO_UDF_INTERFACE" : {
    "message" : [
      "UDF class <className> doesn't implement any UDF interface."
    ],
    "sqlState" : "38000"
  },
  "NULLABLE_COLUMN_OR_FIELD" : {
    "message" : [
      "Column or field <name> is nullable while it's required to be non-nullable."
    ],
    "sqlState" : "42000"
  },
  "NULLABLE_ROW_ID_ATTRIBUTES" : {
    "message" : [
      "Row ID attributes cannot be nullable: <nullableRowIdAttrs>."
    ],
    "sqlState" : "42000"
  },
  "NULL_DATA_SOURCE_OPTION" : {
    "message" : [
      "Data source read/write option <option> cannot have null value."
    ],
    "sqlState" : "22024"
  },
  "NULL_MAP_KEY" : {
    "message" : [
      "Cannot use null as map key."
    ],
    "sqlState" : "2200E"
  },
  "NULL_QUERY_STRING_EXECUTE_IMMEDIATE" : {
    "message" : [
      "Execute immediate requires a non-null variable as the query string, but the provided variable <varName> is null."
    ],
    "sqlState" : "22004"
  },
  "NUMERIC_OUT_OF_SUPPORTED_RANGE" : {
    "message" : [
      "The value <value> cannot be interpreted as a numeric since it has more than 38 digits."
    ],
    "sqlState" : "22003"
  },
  "NUMERIC_VALUE_OUT_OF_RANGE" : {
    "message" : [
      ""
    ],
    "subClass" : {
      "WITHOUT_SUGGESTION" : {
        "message" : [
          "The <roundedValue> rounded half up from <originalValue> cannot be represented as Decimal(<precision>, <scale>)."
        ]
      },
      "WITH_SUGGESTION" : {
        "message" : [
          "<value> cannot be represented as Decimal(<precision>, <scale>). If necessary set <config> to \"false\" to bypass this error, and return NULL instead."
        ]
      }
    },
    "sqlState" : "22003"
  },
  "NUM_COLUMNS_MISMATCH" : {
    "message" : [
      "<operator> can only be performed on inputs with the same number of columns, but the first input has <firstNumColumns> columns and the <invalidOrdinalNum> input has <invalidNumColumns> columns."
    ],
    "sqlState" : "42826"
  },
  "NUM_TABLE_VALUE_ALIASES_MISMATCH" : {
    "message" : [
      "Number of given aliases does not match number of output columns.",
      "Function name: <funcName>; number of aliases: <aliasesNum>; number of output columns: <outColsNum>."
    ],
    "sqlState" : "42826"
  },
  "OPERATION_CANCELED" : {
    "message" : [
      "Operation has been canceled."
    ],
    "sqlState" : "HY008"
  },
  "ORDER_BY_POS_OUT_OF_RANGE" : {
    "message" : [
      "ORDER BY position <index> is not in select list (valid range is [1, <size>])."
    ],
    "sqlState" : "42805"
  },
  "PARQUET_CONVERSION_FAILURE" : {
    "message" : [
      "Unable to create a Parquet converter for the data type <dataType> whose Parquet type is <parquetType>."
    ],
    "subClass" : {
      "DECIMAL" : {
        "message" : [
          "Parquet DECIMAL type can only be backed by INT32, INT64, FIXED_LEN_BYTE_ARRAY, or BINARY."
        ]
      },
      "UNSUPPORTED" : {
        "message" : [
          "Please modify the conversion making sure it is supported."
        ]
      },
      "WITHOUT_DECIMAL_METADATA" : {
        "message" : [
          "Please read this column/field as Spark BINARY type."
        ]
      }
    },
    "sqlState" : "42846"
  },
  "PARQUET_TYPE_ILLEGAL" : {
    "message" : [
      "Illegal Parquet type: <parquetType>."
    ],
    "sqlState" : "42846"
  },
  "PARQUET_TYPE_NOT_RECOGNIZED" : {
    "message" : [
      "Unrecognized Parquet type: <field>."
    ],
    "sqlState" : "42846"
  },
  "PARQUET_TYPE_NOT_SUPPORTED" : {
    "message" : [
      "Parquet type not yet supported: <parquetType>."
    ],
    "sqlState" : "42846"
  },
  "PARSE_EMPTY_STATEMENT" : {
    "message" : [
      "Syntax error, unexpected empty statement."
    ],
    "sqlState" : "42617"
  },
  "PARSE_MODE_UNSUPPORTED" : {
    "message" : [
      "The function <funcName> doesn't support the <mode> mode. Acceptable modes are PERMISSIVE and FAILFAST."
    ],
    "sqlState" : "42601"
  },
  "PARSE_SYNTAX_ERROR" : {
    "message" : [
      "Syntax error at or near <error><hint>."
    ],
    "sqlState" : "42601"
  },
  "PARTITIONS_ALREADY_EXIST" : {
    "message" : [
      "Cannot ADD or RENAME TO partition(s) <partitionList> in table <tableName> because they already exist.",
      "Choose a different name, drop the existing partition, or add the IF NOT EXISTS clause to tolerate a pre-existing partition."
    ],
    "sqlState" : "428FT"
  },
  "PARTITIONS_NOT_FOUND" : {
    "message" : [
      "The partition(s) <partitionList> cannot be found in table <tableName>.",
      "Verify the partition specification and table name.",
      "To tolerate the error on drop use ALTER TABLE … DROP IF EXISTS PARTITION."
    ],
    "sqlState" : "428FT"
  },
  "PARTITION_COLUMN_NOT_FOUND_IN_SCHEMA" : {
    "message" : [
      "Partition column <column> not found in schema <schema>. Please provide the existing column for partitioning."
    ],
    "sqlState" : "42000"
  },
  "PARTITION_TRANSFORM_EXPRESSION_NOT_IN_PARTITIONED_BY" : {
    "message" : [
      "The expression <expression> must be inside 'partitionedBy'."
    ],
    "sqlState" : "42S23"
  },
  "PATH_ALREADY_EXISTS" : {
    "message" : [
      "Path <outputPath> already exists. Set mode as \"overwrite\" to overwrite the existing path."
    ],
    "sqlState" : "42K04"
  },
  "PATH_NOT_FOUND" : {
    "message" : [
      "Path does not exist: <path>."
    ],
    "sqlState" : "42K03"
  },
  "PIPE_OPERATOR_AGGREGATE_EXPRESSION_CONTAINS_NO_AGGREGATE_FUNCTION" : {
    "message" : [
      "Non-grouping expression <expr> is provided as an argument to the |> AGGREGATE pipe operator but does not contain any aggregate function; please update it to include an aggregate function and then retry the query again."
    ],
    "sqlState" : "0A000"
  },
  "PIPE_OPERATOR_CONTAINS_AGGREGATE_FUNCTION" : {
    "message" : [
      "Aggregate function <expr> is not allowed when using the pipe operator |> <clause> clause; please use the pipe operator |> AGGREGATE clause instead."
    ],
    "sqlState" : "0A000"
  },
  "PIVOT_VALUE_DATA_TYPE_MISMATCH" : {
    "message" : [
      "Invalid pivot value '<value>': value data type <valueType> does not match pivot column data type <pivotType>."
    ],
    "sqlState" : "42K09"
  },
  "PLAN_VALIDATION_FAILED_RULE_EXECUTOR" : {
    "message" : [
      "The input plan of <ruleExecutor> is invalid: <reason>"
    ],
    "sqlState" : "XXKD0"
  },
  "PLAN_VALIDATION_FAILED_RULE_IN_BATCH" : {
    "message" : [
      "Rule <rule> in batch <batch> generated an invalid plan: <reason>"
    ],
    "sqlState" : "XXKD0"
  },
  "POINTER_ARRAY_OUT_OF_MEMORY" : {
    "message" : [
      "Not enough memory to grow pointer array"
    ],
    "sqlState" : "82002"
  },
  "PROTOBUF_DEPENDENCY_NOT_FOUND" : {
    "message" : [
      "Could not find dependency: <dependencyName>."
    ],
    "sqlState" : "42K0G"
  },
  "PROTOBUF_DESCRIPTOR_FILE_NOT_FOUND" : {
    "message" : [
      "Error reading Protobuf descriptor file at path: <filePath>."
    ],
    "sqlState" : "42K0G"
  },
  "PROTOBUF_FIELD_MISSING" : {
    "message" : [
      "Searching for <field> in Protobuf schema at <protobufSchema> gave <matchSize> matches. Candidates: <matches>."
    ],
    "sqlState" : "42K0G"
  },
  "PROTOBUF_FIELD_MISSING_IN_SQL_SCHEMA" : {
    "message" : [
      "Found <field> in Protobuf schema but there is no match in the SQL schema."
    ],
    "sqlState" : "42K0G"
  },
  "PROTOBUF_FIELD_TYPE_MISMATCH" : {
    "message" : [
      "Type mismatch encountered for field: <field>."
    ],
    "sqlState" : "42K0G"
  },
  "PROTOBUF_MESSAGE_NOT_FOUND" : {
    "message" : [
      "Unable to locate Message <messageName> in Descriptor."
    ],
    "sqlState" : "42K0G"
  },
  "PROTOBUF_NOT_LOADED_SQL_FUNCTIONS_UNUSABLE" : {
    "message" : [
      "Cannot call the <functionName> SQL function because the Protobuf data source is not loaded.",
      "Please restart your job or session with the 'spark-protobuf' package loaded, such as by using the --packages argument on the command line, and then retry your query or command again."
    ],
    "sqlState" : "22KD3"
  },
  "PROTOBUF_TYPE_NOT_SUPPORT" : {
    "message" : [
      "Protobuf type not yet supported: <protobufType>."
    ],
    "sqlState" : "42K0G"
  },
  "PYTHON_DATA_SOURCE_ERROR" : {
    "message" : [
      "Failed to <action> Python data source <type>: <msg>"
    ],
    "sqlState" : "38000"
  },
  "PYTHON_STREAMING_DATA_SOURCE_RUNTIME_ERROR" : {
    "message" : [
      "Failed when Python streaming data source perform <action>: <msg>"
    ],
    "sqlState" : "38000"
  },
  "RECURSION_LEVEL_LIMIT_EXCEEDED" : {
    "message" : [
      "Recursion level limit <levelLimit> reached but query has not exhausted, try increasing 'spark.sql.cteRecursionLevelLimit'"
    ],
    "sqlState" : "42836"
  },
  "RECURSION_ROW_LIMIT_EXCEEDED" : {
    "message" : [
      "Recursion row limit <rowLimit> reached but query has not exhausted, try increasing 'spark.sql.cteRecursionRowLimit'"
    ],
    "sqlState" : "42836"
  },
  "RECURSIVE_CTE_IN_LEGACY_MODE" : {
    "message" : [
      "Recursive definitions cannot be used in legacy CTE precedence mode (spark.sql.legacy.ctePrecedencePolicy=LEGACY)."
    ],
    "sqlState" : "42836"
  },
  "RECURSIVE_CTE_WHEN_INLINING_IS_FORCED" : {
    "message" : [
      "Recursive definitions cannot be used when CTE inlining is forced."
    ],
    "sqlState" : "42836"
  },
  "RECURSIVE_PROTOBUF_SCHEMA" : {
    "message" : [
      "Found recursive reference in Protobuf schema, which can not be processed by Spark by default: <fieldDescriptor>. try setting the option `recursive.fields.max.depth` 1 to 10. Going beyond 10 levels of recursion is not allowed."
    ],
    "sqlState" : "42K0G"
  },
  "RECURSIVE_VIEW" : {
    "message" : [
      "Recursive view <viewIdent> detected (cycle: <newPath>)."
    ],
    "sqlState" : "42K0H"
  },
  "REF_DEFAULT_VALUE_IS_NOT_ALLOWED_IN_PARTITION" : {
    "message" : [
      "References to DEFAULT column values are not allowed within the PARTITION clause."
    ],
    "sqlState" : "42601"
  },
  "RENAME_SRC_PATH_NOT_FOUND" : {
    "message" : [
      "Failed to rename as <sourcePath> was not found."
    ],
    "sqlState" : "42K03"
  },
  "REPEATED_CLAUSE" : {
    "message" : [
      "The <clause> clause may be used at most once per <operation> operation."
    ],
    "sqlState" : "42614"
  },
  "REQUIRED_PARAMETER_NOT_FOUND" : {
    "message" : [
      "Cannot invoke routine <routineName> because the parameter named <parameterName> is required, but the routine call did not supply a value. Please update the routine call to supply an argument value (either positionally at index <index> or by name) and retry the query again."
    ],
    "sqlState" : "4274K"
  },
  "REQUIRES_SINGLE_PART_NAMESPACE" : {
    "message" : [
      "<sessionCatalog> requires a single-part namespace, but got <namespace>."
    ],
    "sqlState" : "42K05"
  },
  "ROUTINE_ALREADY_EXISTS" : {
    "message" : [
      "Cannot create the <newRoutineType> <routineName> because a <existingRoutineType> of that name already exists.",
      "Choose a different name, drop or replace the existing <existingRoutineType>, or add the IF NOT EXISTS clause to tolerate a pre-existing <newRoutineType>."
    ],
    "sqlState" : "42723"
  },
  "ROUTINE_NOT_FOUND" : {
    "message" : [
      "The routine <routineName> cannot be found. Verify the spelling and correctness of the schema and catalog.",
      "If you did not qualify the name with a schema and catalog, verify the current_schema() output, or qualify the name with the correct schema and catalog.",
      "To tolerate the error on drop use DROP ... IF EXISTS."
    ],
    "sqlState" : "42883"
  },
  "ROW_SUBQUERY_TOO_MANY_ROWS" : {
    "message" : [
      "More than one row returned by a subquery used as a row."
    ],
    "sqlState" : "21000"
  },
  "ROW_VALUE_IS_NULL" : {
    "message" : [
      "Found NULL in a row at the index <index>, expected a non-NULL value."
    ],
    "sqlState" : "22023"
  },
  "RULE_ID_NOT_FOUND" : {
    "message" : [
      "Not found an id for the rule name \"<ruleName>\". Please modify RuleIdCollection.scala if you are adding a new rule."
    ],
    "sqlState" : "22023"
  },
  "SCALAR_FUNCTION_NOT_COMPATIBLE" : {
    "message" : [
      "ScalarFunction <scalarFunc> not overrides method 'produceResult(InternalRow)' with custom implementation."
    ],
    "sqlState" : "42K0O"
  },
  "SCALAR_FUNCTION_NOT_FULLY_IMPLEMENTED" : {
    "message" : [
      "ScalarFunction <scalarFunc> not implements or overrides method 'produceResult(InternalRow)'."
    ],
    "sqlState" : "42K0P"
  },
  "SCALAR_SUBQUERY_IS_IN_GROUP_BY_OR_AGGREGATE_FUNCTION" : {
    "message" : [
      "The correlated scalar subquery '<sqlExpr>' is neither present in GROUP BY, nor in an aggregate function.",
      "Add it to GROUP BY using ordinal position or wrap it in `first()` (or `first_value`) if you don't care which value you get."
    ],
    "sqlState" : "0A000"
  },
  "SCALAR_SUBQUERY_TOO_MANY_ROWS" : {
    "message" : [
      "More than one row returned by a subquery used as an expression."
    ],
    "sqlState" : "21000"
  },
  "SCHEMA_ALREADY_EXISTS" : {
    "message" : [
      "Cannot create schema <schemaName> because it already exists.",
      "Choose a different name, drop the existing schema, or add the IF NOT EXISTS clause to tolerate pre-existing schema."
    ],
    "sqlState" : "42P06"
  },
  "SCHEMA_NOT_EMPTY" : {
    "message" : [
      "Cannot drop a schema <schemaName> because it contains objects.",
      "Use DROP SCHEMA ... CASCADE to drop the schema and all its objects."
    ],
    "sqlState" : "2BP01"
  },
  "SCHEMA_NOT_FOUND" : {
    "message" : [
      "The schema <schemaName> cannot be found. Verify the spelling and correctness of the schema and catalog.",
      "If you did not qualify the name with a catalog, verify the current_schema() output, or qualify the name with the correct catalog.",
      "To tolerate the error on drop use DROP SCHEMA IF EXISTS."
    ],
    "sqlState" : "42704"
  },
  "SECOND_FUNCTION_ARGUMENT_NOT_INTEGER" : {
    "message" : [
      "The second argument of <functionName> function needs to be an integer."
    ],
    "sqlState" : "22023"
  },
  "SEED_EXPRESSION_IS_UNFOLDABLE" : {
    "message" : [
      "The seed expression <seedExpr> of the expression <exprWithSeed> must be foldable."
    ],
    "sqlState" : "42K08"
  },
  "SHOW_COLUMNS_WITH_CONFLICT_NAMESPACE" : {
    "message" : [
      "SHOW COLUMNS with conflicting namespaces: <namespaceA> != <namespaceB>."
    ],
    "sqlState" : "42K05"
  },
  "SORT_BY_WITHOUT_BUCKETING" : {
    "message" : [
      "sortBy must be used together with bucketBy."
    ],
    "sqlState" : "42601"
  },
  "SPARK_JOB_CANCELLED" : {
    "message" : [
      "Job <jobId> cancelled <reason>"
    ],
    "sqlState" : "XXKDA"
  },
  "SPECIFY_BUCKETING_IS_NOT_ALLOWED" : {
    "message" : [
      "A CREATE TABLE without explicit column list cannot specify bucketing information.",
      "Please use the form with explicit column list and specify bucketing information.",
      "Alternatively, allow bucketing information to be inferred by omitting the clause."
    ],
    "sqlState" : "42601"
  },
  "SPECIFY_CLUSTER_BY_WITH_BUCKETING_IS_NOT_ALLOWED" : {
    "message" : [
      "Cannot specify both CLUSTER BY and CLUSTERED BY INTO BUCKETS."
    ],
    "sqlState" : "42908"
  },
  "SPECIFY_CLUSTER_BY_WITH_PARTITIONED_BY_IS_NOT_ALLOWED" : {
    "message" : [
      "Cannot specify both CLUSTER BY and PARTITIONED BY."
    ],
    "sqlState" : "42908"
  },
  "SPECIFY_PARTITION_IS_NOT_ALLOWED" : {
    "message" : [
      "A CREATE TABLE without explicit column list cannot specify PARTITIONED BY.",
      "Please use the form with explicit column list and specify PARTITIONED BY.",
      "Alternatively, allow partitioning to be inferred by omitting the PARTITION BY clause."
    ],
    "sqlState" : "42601"
  },
  "SPILL_OUT_OF_MEMORY" : {
    "message" : [
      "Error while calling spill() on <consumerToSpill> : <message>"
    ],
    "sqlState" : "82003"
  },
  "SQL_CONF_NOT_FOUND" : {
    "message" : [
      "The SQL config <sqlConf> cannot be found. Please verify that the config exists."
    ],
    "sqlState" : "42K0I"
  },
  "SQL_SCRIPT_IN_EXECUTE_IMMEDIATE" : {
    "message" : [
      "SQL Scripts in EXECUTE IMMEDIATE commands are not allowed. Please ensure that the SQL query provided (<sqlString>) is not SQL Script. Make sure the sql_string is a well-formed SQL statement and does not contain BEGIN and END."
    ],
    "sqlState" : "07501"
  },
  "STAR_GROUP_BY_POS" : {
    "message" : [
      "Star (*) is not allowed in a select list when GROUP BY an ordinal position is used."
    ],
    "sqlState" : "0A000"
  },
  "STATEFUL_PROCESSOR_CANNOT_PERFORM_OPERATION_WITH_INVALID_HANDLE_STATE" : {
    "message" : [
      "Failed to perform stateful processor operation=<operationType> with invalid handle state=<handleState>."
    ],
    "sqlState" : "42802"
  },
  "STATEFUL_PROCESSOR_CANNOT_PERFORM_OPERATION_WITH_INVALID_TIME_MODE" : {
    "message" : [
      "Failed to perform stateful processor operation=<operationType> with invalid timeMode=<timeMode>"
    ],
    "sqlState" : "42802"
  },
  "STATEFUL_PROCESSOR_DUPLICATE_STATE_VARIABLE_DEFINED" : {
    "message" : [
      "State variable with name <stateVarName> has already been defined in the StatefulProcessor."
    ],
    "sqlState" : "42802"
  },
  "STATEFUL_PROCESSOR_INCORRECT_TIME_MODE_TO_ASSIGN_TTL" : {
    "message" : [
      "Cannot use TTL for state=<stateName> in timeMode=<timeMode>, use TimeMode.ProcessingTime() instead."
    ],
    "sqlState" : "42802"
  },
  "STATEFUL_PROCESSOR_TTL_DURATION_MUST_BE_POSITIVE" : {
    "message" : [
      "TTL duration must be greater than zero for State store operation=<operationType> on state=<stateName>."
    ],
    "sqlState" : "42802"
  },
  "STATEFUL_PROCESSOR_UNKNOWN_TIME_MODE" : {
    "message" : [
      "Unknown time mode <timeMode>. Accepted timeMode modes are 'none', 'processingTime', 'eventTime'"
    ],
    "sqlState" : "42802"
  },
  "STATE_STORE_CANNOT_CREATE_COLUMN_FAMILY_WITH_RESERVED_CHARS" : {
    "message" : [
      "Failed to create column family with unsupported starting character and name=<colFamilyName>."
    ],
    "sqlState" : "42802"
  },
  "STATE_STORE_CANNOT_USE_COLUMN_FAMILY_WITH_INVALID_NAME" : {
    "message" : [
      "Failed to perform column family operation=<operationName> with invalid name=<colFamilyName>. Column family name cannot be empty or include leading/trailing spaces or use the reserved keyword=default"
    ],
    "sqlState" : "42802"
  },
  "STATE_STORE_COLUMN_FAMILY_SCHEMA_INCOMPATIBLE" : {
    "message" : [
      "Incompatible schema transformation with column family=<colFamilyName>, oldSchema=<oldSchema>, newSchema=<newSchema>."
    ],
    "sqlState" : "42802"
  },
  "STATE_STORE_HANDLE_NOT_INITIALIZED" : {
    "message" : [
      "The handle has not been initialized for this StatefulProcessor.",
      "Please only use the StatefulProcessor within the transformWithState operator."
    ],
    "sqlState" : "42802"
  },
  "STATE_STORE_INCORRECT_NUM_ORDERING_COLS_FOR_RANGE_SCAN" : {
    "message" : [
      "Incorrect number of ordering ordinals=<numOrderingCols> for range scan encoder. The number of ordering ordinals cannot be zero or greater than number of schema columns."
    ],
    "sqlState" : "42802"
  },
  "STATE_STORE_INCORRECT_NUM_PREFIX_COLS_FOR_PREFIX_SCAN" : {
    "message" : [
      "Incorrect number of prefix columns=<numPrefixCols> for prefix scan encoder. Prefix columns cannot be zero or greater than or equal to num of schema columns."
    ],
    "sqlState" : "42802"
  },
  "STATE_STORE_INVALID_CONFIG_AFTER_RESTART" : {
    "message" : [
      "Cannot change <configName> from <oldConfig> to <newConfig> between restarts. Please set <configName> to <oldConfig>, or restart with a new checkpoint directory."
    ],
    "sqlState" : "42K06"
  },
  "STATE_STORE_INVALID_PROVIDER" : {
    "message" : [
      "The given State Store Provider <inputClass> does not extend org.apache.spark.sql.execution.streaming.state.StateStoreProvider."
    ],
    "sqlState" : "42K06"
  },
  "STATE_STORE_INVALID_VALUE_SCHEMA_EVOLUTION" : {
    "message" : [
      "Schema evolution is not possible new value_schema=<newValueSchema> and old value_schema=<oldValueSchema>",
      "Please check https://avro.apache.org/docs/1.11.1/specification/_print/#schema-resolution for valid schema evolution."
    ],
    "sqlState" : "XXKST"
  },
  "STATE_STORE_INVALID_VARIABLE_TYPE_CHANGE" : {
    "message" : [
      "Cannot change <stateVarName> to <newType> between query restarts. Please set <stateVarName> to <oldType>, or restart with a new checkpoint directory."
    ],
    "sqlState" : "42K06"
  },
  "STATE_STORE_KEY_ROW_FORMAT_VALIDATION_FAILURE" : {
    "message" : [
      "The streaming query failed to validate written state for key row.",
      "The following reasons may cause this:",
      "1. An old Spark version wrote the checkpoint that is incompatible with the current one",
      "2. Corrupt checkpoint files",
      "3. The query changed in an incompatible way between restarts",
      "For the first case, use a new checkpoint directory or use the original Spark version",
      "to process the streaming state. Retrieved error_message=<errorMsg>"
    ],
    "sqlState" : "XX000"
  },
  "STATE_STORE_KEY_SCHEMA_NOT_COMPATIBLE" : {
    "message" : [
      "Provided key schema does not match existing state key schema.",
      "Please check number and type of fields.",
      "Existing key_schema=<storedKeySchema> and new key_schema=<newKeySchema>.",
      "If you want to force running the query without schema validation, please set spark.sql.streaming.stateStore.stateSchemaCheck to false.",
      "However, please note that running the query with incompatible schema could cause non-deterministic behavior."
    ],
    "sqlState" : "XXKST"
  },
  "STATE_STORE_NULL_TYPE_ORDERING_COLS_NOT_SUPPORTED" : {
    "message" : [
      "Null type ordering column with name=<fieldName> at index=<index> is not supported for range scan encoder."
    ],
    "sqlState" : "42802"
  },
  "STATE_STORE_OPERATION_OUT_OF_ORDER" : {
    "message" : [
      "Streaming stateful operator attempted to access state store out of order. This is a bug, please retry. error_msg=<errorMsg>"
    ],
    "sqlState" : "XXKST"
  },
  "STATE_STORE_PROVIDER_DOES_NOT_SUPPORT_FINE_GRAINED_STATE_REPLAY" : {
    "message" : [
      "The given State Store Provider <inputClass> does not extend org.apache.spark.sql.execution.streaming.state.SupportsFineGrainedReplay.",
      "Therefore, it does not support option snapshotStartBatchId or readChangeFeed in state data source."
    ],
    "sqlState" : "42K06"
  },
  "STATE_STORE_STATE_SCHEMA_FILES_THRESHOLD_EXCEEDED" : {
    "message" : [
      "The number of state schema files <numStateSchemaFiles> exceeds the maximum number of state schema files for this query: <maxStateSchemaFiles>.",
      "Added: <addedColumnFamilies>, Removed: <removedColumnFamilies>",
      "Please set 'spark.sql.streaming.stateStore.stateSchemaFilesThreshold' to a higher number, or revert state schema modifications"
    ],
    "sqlState" : "42K06"
  },
  "STATE_STORE_UNSUPPORTED_OPERATION" : {
    "message" : [
      "<operationType> operation not supported with <entity>"
    ],
    "sqlState" : "XXKST"
  },
  "STATE_STORE_UNSUPPORTED_OPERATION_BINARY_INEQUALITY" : {
    "message" : [
      "Binary inequality column is not supported with state store. Provided schema: <schema>."
    ],
    "sqlState" : "XXKST"
  },
  "STATE_STORE_UNSUPPORTED_OPERATION_ON_MISSING_COLUMN_FAMILY" : {
    "message" : [
      "State store operation=<operationType> not supported on missing column family=<colFamilyName>."
    ],
    "sqlState" : "42802"
  },
  "STATE_STORE_VALUE_ROW_FORMAT_VALIDATION_FAILURE" : {
    "message" : [
      "The streaming query failed to validate written state for value row.",
      "The following reasons may cause this:",
      "1. An old Spark version wrote the checkpoint that is incompatible with the current one",
      "2. Corrupt checkpoint files",
      "3. The query changed in an incompatible way between restarts",
      "For the first case, use a new checkpoint directory or use the original Spark version",
      "to process the streaming state. Retrieved error_message=<errorMsg>"
    ],
    "sqlState" : "XX000"
  },
  "STATE_STORE_VALUE_SCHEMA_EVOLUTION_THRESHOLD_EXCEEDED" : {
    "message" : [
      "The number of state schema evolutions <numSchemaEvolutions> exceeds the maximum number of state schema evolutions, <maxSchemaEvolutions>, allowed for this column family.",
      "Offending column family: <colFamilyName>",
      "Please set 'spark.sql.streaming.stateStore.valueStateSchemaEvolutionThreshold' to a higher number, or revert state schema modifications"
    ],
    "sqlState" : "42K06"
  },
  "STATE_STORE_VALUE_SCHEMA_NOT_COMPATIBLE" : {
    "message" : [
      "Provided value schema does not match existing state value schema.",
      "Please check number and type of fields.",
      "Existing value_schema=<storedValueSchema> and new value_schema=<newValueSchema>.",
      "If you want to force running the query without schema validation, please set spark.sql.streaming.stateStore.stateSchemaCheck to false.",
      "However, please note that running the query with incompatible schema could cause non-deterministic behavior."
    ],
    "sqlState" : "XXKST"
  },
  "STATE_STORE_VARIABLE_SIZE_ORDERING_COLS_NOT_SUPPORTED" : {
    "message" : [
      "Variable size ordering column with name=<fieldName> at index=<index> is not supported for range scan encoder."
    ],
    "sqlState" : "42802"
  },
  "STATIC_PARTITION_COLUMN_IN_INSERT_COLUMN_LIST" : {
    "message" : [
      "Static partition column <staticName> is also specified in the column list."
    ],
    "sqlState" : "42713"
  },
  "STDS_COMMITTED_BATCH_UNAVAILABLE" : {
    "message" : [
      "No committed batch found, checkpoint location: <checkpointLocation>. Ensure that the query has run and committed any microbatch before stopping."
    ],
    "sqlState" : "KD006"
  },
  "STDS_CONFLICT_OPTIONS" : {
    "message" : [
      "The options <options> cannot be specified together. Please specify the one."
    ],
    "sqlState" : "42613"
  },
  "STDS_FAILED_TO_READ_OPERATOR_METADATA" : {
    "message" : [
      "Failed to read the operator metadata for checkpointLocation=<checkpointLocation> and batchId=<batchId>.",
      "Either the file does not exist, or the file is corrupted.",
      "Rerun the streaming query to construct the operator metadata, and report to the corresponding communities or vendors if the error persists."
    ],
    "sqlState" : "42K03"
  },
  "STDS_FAILED_TO_READ_STATE_SCHEMA" : {
    "message" : [
      "Failed to read the state schema. Either the file does not exist, or the file is corrupted. options: <sourceOptions>.",
      "Rerun the streaming query to construct the state schema, and report to the corresponding communities or vendors if the error persists."
    ],
    "sqlState" : "42K03"
  },
  "STDS_INTERNAL_ERROR" : {
    "message" : [
      "Internal error: <message>",
      "Please, report this bug to the corresponding communities or vendors, and provide the full stack trace."
    ],
    "sqlState" : "XXKST"
  },
  "STDS_INVALID_OPTION_VALUE" : {
    "message" : [
      "Invalid value for source option '<optionName>':"
    ],
    "subClass" : {
      "IS_EMPTY" : {
        "message" : [
          "cannot be empty."
        ]
      },
      "IS_NEGATIVE" : {
        "message" : [
          "cannot be negative."
        ]
      },
      "WITH_MESSAGE" : {
        "message" : [
          "<message>"
        ]
      }
    },
    "sqlState" : "42616"
  },
  "STDS_NO_PARTITION_DISCOVERED_IN_STATE_STORE" : {
    "message" : [
      "The state does not have any partition. Please double check that the query points to the valid state. options: <sourceOptions>"
    ],
    "sqlState" : "KD006"
  },
  "STDS_OFFSET_LOG_UNAVAILABLE" : {
    "message" : [
      "The offset log for <batchId> does not exist, checkpoint location: <checkpointLocation>.",
      "Please specify the batch ID which is available for querying - you can query the available batch IDs via using state metadata data source."
    ],
    "sqlState" : "KD006"
  },
  "STDS_OFFSET_METADATA_LOG_UNAVAILABLE" : {
    "message" : [
      "Metadata is not available for offset log for <batchId>, checkpoint location: <checkpointLocation>.",
      "The checkpoint seems to be only run with older Spark version(s). Run the streaming query with the recent Spark version, so that Spark constructs the state metadata."
    ],
    "sqlState" : "KD006"
  },
  "STDS_REQUIRED_OPTION_UNSPECIFIED" : {
    "message" : [
      "'<optionName>' must be specified."
    ],
    "sqlState" : "42601"
  },
  "STREAMING_OUTPUT_MODE" : {
    "message" : [
      "Invalid streaming output mode: <outputMode>."
    ],
    "subClass" : {
      "INVALID" : {
        "message" : [
          "Accepted output modes are 'Append', 'Complete', 'Update'."
        ]
      },
      "UNSUPPORTED_DATASOURCE" : {
        "message" : [
          "This output mode is not supported in Data Source <className>."
        ]
      },
      "UNSUPPORTED_OPERATION" : {
        "message" : [
          "This output mode is not supported for <operation> on streaming DataFrames/DataSets."
        ]
      }
    },
    "sqlState" : "42KDE"
  },
  "STREAMING_PYTHON_RUNNER_INITIALIZATION_COMMUNICATION_FAILURE" : {
    "message" : [
      "Streaming Runner initialization failed during initial config communication. Cause: <msg>"
    ],
    "sqlState" : "XXKST"
  },
  "STREAMING_PYTHON_RUNNER_INITIALIZATION_FAILURE" : {
    "message" : [
      "Streaming Runner initialization failed, returned <resFromPython>. Cause: <msg>"
    ],
    "sqlState" : "XXKST"
  },
  "STREAMING_PYTHON_RUNNER_INITIALIZATION_TIMEOUT_FAILURE" : {
    "message" : [
      "Streaming Runner initialization failed. Socket connection timeout. Cause: <msg>"
    ],
    "sqlState" : "XXKST"
  },
  "STREAMING_STATEFUL_OPERATOR_NOT_MATCH_IN_STATE_METADATA" : {
    "message" : [
      "Streaming stateful operator name does not match with the operator in state metadata. This likely to happen when user adds/removes/changes stateful operator of existing streaming query.",
      "Stateful operators in the metadata: [<OpsInMetadataSeq>]; Stateful operators in current batch: [<OpsInCurBatchSeq>]."
    ],
    "sqlState" : "42K03"
  },
  "STREAM_FAILED" : {
    "message" : [
      "Query [id = <id>, runId = <runId>] terminated with exception: <message>"
    ],
    "sqlState" : "XXKST"
  },
  "STRUCT_ARRAY_LENGTH_MISMATCH" : {
    "message" : [
      "Input row doesn't have expected number of values required by the schema. <expected> fields are required while <actual> values are provided."
    ],
    "sqlState" : "2201E"
  },
  "SUM_OF_LIMIT_AND_OFFSET_EXCEEDS_MAX_INT" : {
    "message" : [
      "The sum of the LIMIT clause and the OFFSET clause must not be greater than the maximum 32-bit integer value (2,147,483,647) but found limit = <limit>, offset = <offset>."
    ],
    "sqlState" : "22003"
  },
  "SYNTAX_DISCONTINUED" : {
    "message" : [
      "Support of the clause or keyword: <clause> has been discontinued in this context."
    ],
    "subClass" : {
      "BANG_EQUALS_NOT" : {
        "message" : [
          "The '!' keyword is only supported as an alias for the prefix operator 'NOT'.",
          "Use the 'NOT' keyword instead for infix clauses such as `NOT LIKE`, `NOT IN`, `NOT BETWEEN`, etc.",
          "To re-enable the '!' keyword, set \"spark.sql.legacy.bangEqualsNot\" to \"true\"."
        ]
      }
    },
    "sqlState" : "42601"
  },
  "TABLE_OR_VIEW_ALREADY_EXISTS" : {
    "message" : [
      "Cannot create table or view <relationName> because it already exists.",
      "Choose a different name, drop or replace the existing object, or add the IF NOT EXISTS clause to tolerate pre-existing objects."
    ],
    "sqlState" : "42P07"
  },
  "TABLE_OR_VIEW_NOT_FOUND" : {
    "message" : [
      "The table or view <relationName> cannot be found. Verify the spelling and correctness of the schema and catalog.",
      "If you did not qualify the name with a schema, verify the current_schema() output, or qualify the name with the correct schema and catalog.",
      "To tolerate the error on drop use DROP VIEW IF EXISTS or DROP TABLE IF EXISTS."
    ],
    "sqlState" : "42P01"
  },
  "TABLE_VALUED_ARGUMENTS_NOT_YET_IMPLEMENTED_FOR_SQL_FUNCTIONS" : {
    "message" : [
      "Cannot <action> SQL user-defined function <functionName> with TABLE arguments because this functionality is not yet implemented."
    ],
    "sqlState" : "0A000"
  },
  "TABLE_VALUED_FUNCTION_FAILED_TO_ANALYZE_IN_PYTHON" : {
    "message" : [
      "Failed to analyze the Python user defined table function: <msg>"
    ],
    "sqlState" : "38000"
  },
  "TABLE_VALUED_FUNCTION_REQUIRED_METADATA_INCOMPATIBLE_WITH_CALL" : {
    "message" : [
      "Failed to evaluate the table function <functionName> because its table metadata <requestedMetadata>, but the function call <invalidFunctionCallProperty>."
    ],
    "sqlState" : "22023"
  },
  "TABLE_VALUED_FUNCTION_REQUIRED_METADATA_INVALID" : {
    "message" : [
      "Failed to evaluate the table function <functionName> because its table metadata was invalid; <reason>."
    ],
    "sqlState" : "22023"
  },
  "TABLE_VALUED_FUNCTION_TOO_MANY_TABLE_ARGUMENTS" : {
    "message" : [
      "There are too many table arguments for table-valued function.",
      "It allows one table argument, but got: <num>.",
      "If you want to allow it, please set \"spark.sql.allowMultipleTableArguments.enabled\" to \"true\""
    ],
    "sqlState" : "54023"
  },
  "TASK_WRITE_FAILED" : {
    "message" : [
      "Task failed while writing rows to <path>."
    ],
    "sqlState" : "58030"
  },
  "TEMP_TABLE_OR_VIEW_ALREADY_EXISTS" : {
    "message" : [
      "Cannot create the temporary view <relationName> because it already exists.",
      "Choose a different name, drop or replace the existing view,  or add the IF NOT EXISTS clause to tolerate pre-existing views."
    ],
    "sqlState" : "42P07"
  },
  "TEMP_VIEW_NAME_TOO_MANY_NAME_PARTS" : {
    "message" : [
      "CREATE TEMPORARY VIEW or the corresponding Dataset APIs only accept single-part view names, but got: <actualName>."
    ],
    "sqlState" : "428EK"
  },
  "TRAILING_COMMA_IN_SELECT" : {
    "message" : [
      "Trailing comma detected in SELECT clause. Remove the trailing comma before the FROM clause."
    ],
    "sqlState" : "42601"
  },
  "TRANSFORM_WITH_STATE_SCHEMA_MUST_BE_NULLABLE" : {
    "message" : [
      "If Avro encoding is enabled, all the fields in the schema for column family <columnFamilyName> must be nullable",
      "when using the TransformWithState operator.",
      "Please make the schema nullable. Current schema: <schema>"
    ],
    "sqlState" : "XXKST"
  },
  "TRANSPOSE_EXCEED_ROW_LIMIT" : {
    "message" : [
      "Number of rows exceeds the allowed limit of <maxValues> for TRANSPOSE. If this was intended, set <config> to at least the current row count."
    ],
    "sqlState" : "54006"
  },
  "TRANSPOSE_INVALID_INDEX_COLUMN" : {
    "message" : [
      "Invalid index column for TRANSPOSE because: <reason>"
    ],
    "sqlState" : "42804"
  },
  "TRANSPOSE_NO_LEAST_COMMON_TYPE" : {
    "message" : [
      "Transpose requires non-index columns to share a least common type, but <dt1> and <dt2> do not."
    ],
    "sqlState" : "42K09"
  },
  "TUPLE_IS_EMPTY" : {
    "message" : [
      "Due to Scala's limited support of tuple, empty tuple is not supported."
    ],
    "sqlState" : "22004"
  },
  "TUPLE_SIZE_EXCEEDS_LIMIT" : {
    "message" : [
      "Due to Scala's limited support of tuple, tuples with more than 22 elements are not supported."
    ],
    "sqlState" : "54011"
  },
  "UDTF_ALIAS_NUMBER_MISMATCH" : {
    "message" : [
      "The number of aliases supplied in the AS clause does not match the number of columns output by the UDTF.",
      "Expected <aliasesSize> aliases, but got <aliasesNames>.",
      "Please ensure that the number of aliases provided matches the number of columns output by the UDTF."
    ],
    "sqlState" : "42802"
  },
  "UDTF_INVALID_ALIAS_IN_REQUESTED_ORDERING_STRING_FROM_ANALYZE_METHOD" : {
    "message" : [
      "Failed to evaluate the user-defined table function because its 'analyze' method returned a requested OrderingColumn whose column name expression included an unnecessary alias <aliasName>; please remove this alias and then try the query again."
    ],
    "sqlState" : "42802"
  },
  "UDTF_INVALID_REQUESTED_SELECTED_EXPRESSION_FROM_ANALYZE_METHOD_REQUIRES_ALIAS" : {
    "message" : [
      "Failed to evaluate the user-defined table function because its 'analyze' method returned a requested 'select' expression (<expression>) that does not include a corresponding alias; please update the UDTF to specify an alias there and then try the query again."
    ],
    "sqlState" : "42802"
  },
  "UNABLE_TO_ACQUIRE_MEMORY" : {
    "message" : [
      "Unable to acquire <requestedBytes> bytes of memory, got <receivedBytes>."
    ],
    "sqlState" : "53200"
  },
  "UNABLE_TO_CONVERT_TO_PROTOBUF_MESSAGE_TYPE" : {
    "message" : [
      "Unable to convert SQL type <toType> to Protobuf type <protobufType>."
    ],
    "sqlState" : "42K0G"
  },
  "UNABLE_TO_FETCH_HIVE_TABLES" : {
    "message" : [
      "Unable to fetch tables of Hive database: <dbName>."
    ],
    "sqlState" : "58030"
  },
  "UNABLE_TO_INFER_SCHEMA" : {
    "message" : [
      "Unable to infer schema for <format>. It must be specified manually."
    ],
    "sqlState" : "42KD9"
  },
  "UNBOUND_SQL_PARAMETER" : {
    "message" : [
      "Found the unbound parameter: <name>. Please, fix `args` and provide a mapping of the parameter to either a SQL literal or collection constructor functions such as `map()`, `array()`, `struct()`."
    ],
    "sqlState" : "42P02"
  },
  "UNCLOSED_BRACKETED_COMMENT" : {
    "message" : [
      "Found an unclosed bracketed comment. Please, append */ at the end of the comment."
    ],
    "sqlState" : "42601"
  },
  "UNEXPECTED_INPUT_TYPE" : {
    "message" : [
      "Parameter <paramIndex> of function <functionName> requires the <requiredType> type, however <inputSql> has the type <inputType>."
    ],
    "sqlState" : "42K09"
  },
  "UNEXPECTED_POSITIONAL_ARGUMENT" : {
    "message" : [
      "Cannot invoke routine <routineName> because it contains positional argument(s) following the named argument assigned to <parameterName>; please rearrange them so the positional arguments come first and then retry the query again."
    ],
    "sqlState" : "4274K"
  },
  "UNEXPECTED_SERIALIZER_FOR_CLASS" : {
    "message" : [
      "The class <className> has an unexpected expression serializer. Expects \"STRUCT\" or \"IF\" which returns \"STRUCT\" but found <expr>."
    ],
    "sqlState" : "42846"
  },
  "UNION_NOT_SUPPORTED_IN_RECURSIVE_CTE" : {
    "message" : [
      "The UNION operator is not yet supported within recursive common table expressions (WITH clauses that refer to themselves, directly or indirectly). Please use UNION ALL instead."
    ],
    "sqlState" : "42836"
  },
  "UNKNOWN_PRIMITIVE_TYPE_IN_VARIANT" : {
    "message" : [
      "Unknown primitive type with id <id> was found in a variant value."
    ],
    "sqlState" : "22023"
  },
  "UNKNOWN_PROTOBUF_MESSAGE_TYPE" : {
    "message" : [
      "Attempting to treat <descriptorName> as a Message, but it was <containingType>."
    ],
    "sqlState" : "42K0G"
  },
  "UNPIVOT_REQUIRES_ATTRIBUTES" : {
    "message" : [
      "UNPIVOT requires all given <given> expressions to be columns when no <empty> expressions are given. These are not columns: [<expressions>]."
    ],
    "sqlState" : "42K0A"
  },
  "UNPIVOT_REQUIRES_VALUE_COLUMNS" : {
    "message" : [
      "At least one value column needs to be specified for UNPIVOT, all columns specified as ids."
    ],
    "sqlState" : "42K0A"
  },
  "UNPIVOT_VALUE_DATA_TYPE_MISMATCH" : {
    "message" : [
      "Unpivot value columns must share a least common type, some types do not: [<types>]."
    ],
    "sqlState" : "42K09"
  },
  "UNPIVOT_VALUE_SIZE_MISMATCH" : {
    "message" : [
      "All unpivot value columns must have the same size as there are value column names (<names>)."
    ],
    "sqlState" : "428C4"
  },
  "UNRECOGNIZED_PARAMETER_NAME" : {
    "message" : [
      "Cannot invoke routine <routineName> because the routine call included a named argument reference for the argument named <argumentName>, but this routine does not include any signature containing an argument with this name. Did you mean one of the following? [<proposal>]."
    ],
    "sqlState" : "4274K"
  },
  "UNRECOGNIZED_SQL_TYPE" : {
    "message" : [
      "Unrecognized SQL type - name: <typeName>, id: <jdbcType>."
    ],
    "sqlState" : "42704"
  },
  "UNRECOGNIZED_STATISTIC" : {
    "message" : [
      "The statistic <stats> is not recognized. Valid statistics include `count`, `count_distinct`, `approx_count_distinct`, `mean`, `stddev`, `min`, `max`, and percentile values. Percentile must be a numeric value followed by '%', within the range 0% to 100%."
    ],
    "sqlState" : "42704"
  },
  "UNRESOLVABLE_TABLE_VALUED_FUNCTION" : {
    "message" : [
      "Could not resolve <name> to a table-valued function.",
      "Please make sure that <name> is defined as a table-valued function and that all required parameters are provided correctly.",
      "If <name> is not defined, please create the table-valued function before using it.",
      "For more information about defining table-valued functions, please refer to the Apache Spark documentation."
    ],
    "sqlState" : "42883"
  },
  "UNRESOLVED_ALL_IN_GROUP_BY" : {
    "message" : [
      "Cannot infer grouping columns for GROUP BY ALL based on the select clause. Please explicitly specify the grouping columns."
    ],
    "sqlState" : "42803"
  },
  "UNRESOLVED_COLUMN" : {
    "message" : [
      "A column, variable, or function parameter with name <objectName> cannot be resolved."
    ],
    "subClass" : {
      "WITHOUT_SUGGESTION" : {
        "message" : [
          ""
        ]
      },
      "WITH_SUGGESTION" : {
        "message" : [
          "Did you mean one of the following? [<proposal>]."
        ]
      }
    },
    "sqlState" : "42703"
  },
  "UNRESOLVED_FIELD" : {
    "message" : [
      "A field with name <fieldName> cannot be resolved with the struct-type column <columnPath>."
    ],
    "subClass" : {
      "WITHOUT_SUGGESTION" : {
        "message" : [
          ""
        ]
      },
      "WITH_SUGGESTION" : {
        "message" : [
          "Did you mean one of the following? [<proposal>]."
        ]
      }
    },
    "sqlState" : "42703"
  },
  "UNRESOLVED_MAP_KEY" : {
    "message" : [
      "Cannot resolve column <objectName> as a map key. If the key is a string literal, add the single quotes '' around it."
    ],
    "subClass" : {
      "WITHOUT_SUGGESTION" : {
        "message" : [
          ""
        ]
      },
      "WITH_SUGGESTION" : {
        "message" : [
          "Otherwise did you mean one of the following column(s)? [<proposal>]."
        ]
      }
    },
    "sqlState" : "42703"
  },
  "UNRESOLVED_ROUTINE" : {
    "message" : [
      "Cannot resolve routine <routineName> on search path <searchPath>."
    ],
    "sqlState" : "42883"
  },
  "UNRESOLVED_USING_COLUMN_FOR_JOIN" : {
    "message" : [
      "USING column <colName> cannot be resolved on the <side> side of the join. The <side>-side columns: [<suggestion>]."
    ],
    "sqlState" : "42703"
  },
  "UNRESOLVED_VARIABLE" : {
    "message" : [
      "Cannot resolve variable <variableName> on search path <searchPath>."
    ],
    "sqlState" : "42883"
  },
  "UNSUPPORTED_ADD_FILE" : {
    "message" : [
      "Don't support add file."
    ],
    "subClass" : {
      "DIRECTORY" : {
        "message" : [
          "The file <path> is a directory, consider to set \"spark.sql.legacy.addSingleFileInAddFile\" to \"false\"."
        ]
      },
      "LOCAL_DIRECTORY" : {
        "message" : [
          "The local directory <path> is not supported in a non-local master mode."
        ]
      }
    },
    "sqlState" : "0A000"
  },
  "UNSUPPORTED_ARROWTYPE" : {
    "message" : [
      "Unsupported arrow type <typeName>."
    ],
    "sqlState" : "0A000"
  },
  "UNSUPPORTED_CALL" : {
    "message" : [
      "Cannot call the method \"<methodName>\" of the class \"<className>\"."
    ],
    "subClass" : {
      "FIELD_INDEX" : {
        "message" : [
          "The row shall have a schema to get an index of the field <fieldName>."
        ]
      },
      "WITHOUT_SUGGESTION" : {
        "message" : [
          ""
        ]
      }
    },
    "sqlState" : "0A000"
  },
  "UNSUPPORTED_CHAR_OR_VARCHAR_AS_STRING" : {
    "message" : [
      "The char/varchar type can't be used in the table schema.",
      "If you want Spark treat them as string type as same as Spark 3.0 and earlier, please set \"spark.sql.legacy.charVarcharAsString\" to \"true\"."
    ],
    "sqlState" : "0A000"
  },
  "UNSUPPORTED_COLLATION" : {
    "message" : [
      "Collation <collationName> is not supported for:"
    ],
    "subClass" : {
      "FOR_FUNCTION" : {
        "message" : [
          "function <functionName>. Please try to use a different collation."
        ]
      }
    },
    "sqlState" : "0A000"
  },
  "UNSUPPORTED_CONNECT_FEATURE" : {
    "message" : [
      "Feature is not supported in Spark Connect:"
    ],
    "subClass" : {
      "DATASET_QUERY_EXECUTION" : {
        "message" : [
          "Access to the Dataset Query Execution. This is server side developer API."
        ]
      },
      "RDD" : {
        "message" : [
          "Resilient Distributed Datasets (RDDs)."
        ]
      },
      "SESSION_BASE_RELATION_TO_DATAFRAME" : {
        "message" : [
          "Invoking SparkSession 'baseRelationToDataFrame'. This is server side developer API"
        ]
      },
      "SESSION_EXPERIMENTAL_METHODS" : {
        "message" : [
          "Access to SparkSession Experimental (methods). This is server side developer API"
        ]
      },
      "SESSION_LISTENER_MANAGER" : {
        "message" : [
          "Access to the SparkSession Listener Manager. This is server side developer API"
        ]
      },
      "SESSION_SESSION_STATE" : {
        "message" : [
          "Access to the SparkSession Session State. This is server side developer API."
        ]
      },
      "SESSION_SHARED_STATE" : {
        "message" : [
          "Access to the SparkSession Shared State. This is server side developer API."
        ]
      },
      "SESSION_SPARK_CONTEXT" : {
        "message" : [
          "Access to the SparkContext."
        ]
      }
    },
    "sqlState" : "0A000"
  },
  "UNSUPPORTED_CONSTRAINT_CHARACTERISTIC" : {
    "message" : [
      "Constraint characteristic '<characteristic>' is not supported for constraint type '<constraintType>'."
    ],
    "sqlState" : "0A000"
  },
  "UNSUPPORTED_DATASOURCE_FOR_DIRECT_QUERY" : {
    "message" : [
      "Unsupported data source type for direct query on files: <dataSourceType>"
    ],
    "sqlState" : "0A000"
  },
  "UNSUPPORTED_DATATYPE" : {
    "message" : [
      "Unsupported data type <typeName>."
    ],
    "sqlState" : "0A000"
  },
  "UNSUPPORTED_DATA_SOURCE_SAVE_MODE" : {
    "message" : [
      "The data source \"<source>\" cannot be written in the <createMode> mode. Please use either the \"Append\" or \"Overwrite\" mode instead."
    ],
    "sqlState" : "0A000"
  },
  "UNSUPPORTED_DATA_TYPE_FOR_DATASOURCE" : {
    "message" : [
      "The <format> datasource doesn't support the column <columnName> of the type <columnType>."
    ],
    "sqlState" : "0A000"
  },
  "UNSUPPORTED_DATA_TYPE_FOR_ENCODER" : {
    "message" : [
      "Cannot create encoder for <dataType>. Please use a different output data type for your UDF or DataFrame."
    ],
    "sqlState" : "0A000"
  },
  "UNSUPPORTED_DEFAULT_VALUE" : {
    "message" : [
      "DEFAULT column values is not supported."
    ],
    "subClass" : {
      "WITHOUT_SUGGESTION" : {
        "message" : [
          ""
        ]
      },
      "WITH_SUGGESTION" : {
        "message" : [
          "Enable it by setting \"spark.sql.defaultColumn.enabled\" to \"true\"."
        ]
      }
    },
    "sqlState" : "0A000"
  },
  "UNSUPPORTED_DESERIALIZER" : {
    "message" : [
      "The deserializer is not supported:"
    ],
    "subClass" : {
      "DATA_TYPE_MISMATCH" : {
        "message" : [
          "need a(n) <desiredType> field but got <dataType>."
        ]
      },
      "FIELD_NUMBER_MISMATCH" : {
        "message" : [
          "try to map <schema> to Tuple<ordinal>, but failed as the number of fields does not line up."
        ]
      }
    },
    "sqlState" : "0A000"
  },
  "UNSUPPORTED_EXPRESSION_GENERATED_COLUMN" : {
    "message" : [
      "Cannot create generated column <fieldName> with generation expression <expressionStr> because <reason>."
    ],
    "sqlState" : "42621"
  },
  "UNSUPPORTED_EXPR_FOR_OPERATOR" : {
    "message" : [
      "A query operator contains one or more unsupported expressions.",
      "Consider to rewrite it to avoid window functions, aggregate functions, and generator functions in the WHERE clause.",
      "Invalid expressions: [<invalidExprSqls>]"
    ],
    "sqlState" : "42K0E"
  },
  "UNSUPPORTED_EXPR_FOR_PARAMETER" : {
    "message" : [
      "A query parameter contains unsupported expression.",
      "Parameters can either be variables or literals.",
      "Invalid expression: [<invalidExprSql>]"
    ],
    "sqlState" : "42K0E"
  },
  "UNSUPPORTED_EXPR_FOR_WINDOW" : {
    "message" : [
      "Expression <sqlExpr> not supported within a window function."
    ],
    "sqlState" : "42P20"
  },
  "UNSUPPORTED_FEATURE" : {
    "message" : [
      "The feature is not supported:"
    ],
    "subClass" : {
      "AES_MODE" : {
        "message" : [
          "AES-<mode> with the padding <padding> by the <functionName> function."
        ]
      },
      "AES_MODE_AAD" : {
        "message" : [
          "<functionName> with AES-<mode> does not support additional authenticate data (AAD)."
        ]
      },
      "AES_MODE_IV" : {
        "message" : [
          "<functionName> with AES-<mode> does not support initialization vectors (IVs)."
        ]
      },
      "ALTER_TABLE_SERDE_FOR_DATASOURCE_TABLE" : {
        "message" : [
          "ALTER TABLE SET SERDE is not supported for table <tableName> created with the datasource API. Consider using an external Hive table or updating the table properties with compatible options for your table format."
        ]
      },
      "ANALYZE_UNCACHED_TEMP_VIEW" : {
        "message" : [
          "The ANALYZE TABLE FOR COLUMNS command can operate on temporary views that have been cached already. Consider to cache the view <viewName>."
        ]
      },
      "ANALYZE_UNSUPPORTED_COLUMN_TYPE" : {
        "message" : [
          "The ANALYZE TABLE FOR COLUMNS command does not support the type <columnType> of the column <columnName> in the table <tableName>."
        ]
      },
      "ANALYZE_VIEW" : {
        "message" : [
          "The ANALYZE TABLE command does not support views."
        ]
      },
      "CATALOG_OPERATION" : {
        "message" : [
          "Catalog <catalogName> does not support <operation>."
        ]
      },
      "CLAUSE_WITH_PIPE_OPERATORS" : {
        "message" : [
          "The SQL pipe operator syntax using |> does not support <clauses>."
        ]
      },
      "COLLATIONS_IN_MAP_KEYS" : {
        "message" : [
          "Collated strings for keys of maps"
        ]
      },
      "COMBINATION_QUERY_RESULT_CLAUSES" : {
        "message" : [
          "Combination of ORDER BY/SORT BY/DISTRIBUTE BY/CLUSTER BY."
        ]
      },
      "COMMENT_NAMESPACE" : {
        "message" : [
          "Attach a comment to the namespace <namespace>."
        ]
      },
      "CONTINUE_EXCEPTION_HANDLER" : {
        "message" : [
          "CONTINUE exception handler is not supported. Use EXIT handler."
        ]
      },
      "DESC_TABLE_COLUMN_JSON" : {
        "message" : [
          "DESC TABLE COLUMN AS JSON not supported for individual columns."
        ]
      },
      "DESC_TABLE_COLUMN_PARTITION" : {
        "message" : [
          "DESC TABLE COLUMN for a specific partition."
        ]
      },
      "DROP_DATABASE" : {
        "message" : [
          "Drop the default database <database>."
        ]
      },
      "DROP_NAMESPACE" : {
        "message" : [
          "Drop the namespace <namespace>."
        ]
      },
      "HIVE_TABLE_TYPE" : {
        "message" : [
          "The <tableName> is hive <tableType>."
        ]
      },
      "HIVE_WITH_ANSI_INTERVALS" : {
        "message" : [
          "Hive table <tableName> with ANSI intervals."
        ]
      },
      "INSERT_PARTITION_SPEC_IF_NOT_EXISTS" : {
        "message" : [
          "INSERT INTO <tableName> with IF NOT EXISTS in the PARTITION spec."
        ]
      },
      "LAMBDA_FUNCTION_WITH_PYTHON_UDF" : {
        "message" : [
          "Lambda function with Python UDF <funcName> in a higher order function."
        ]
      },
      "LATERAL_COLUMN_ALIAS_IN_AGGREGATE_FUNC" : {
        "message" : [
          "Referencing a lateral column alias <lca> in the aggregate function <aggFunc>."
        ]
      },
      "LATERAL_COLUMN_ALIAS_IN_AGGREGATE_WITH_WINDOW_AND_HAVING" : {
        "message" : [
          "Referencing lateral column alias <lca> in the aggregate query both with window expressions and with having clause. Please rewrite the aggregate query by removing the having clause or removing lateral alias reference in the SELECT list."
        ]
      },
      "LATERAL_COLUMN_ALIAS_IN_GENERATOR" : {
        "message" : [
          "Referencing a lateral column alias <lca> in generator expression <generatorExpr>."
        ]
      },
      "LATERAL_COLUMN_ALIAS_IN_GROUP_BY" : {
        "message" : [
          "Referencing a lateral column alias via GROUP BY alias/ALL is not supported yet."
        ]
      },
      "LATERAL_COLUMN_ALIAS_IN_WINDOW" : {
        "message" : [
          "Referencing a lateral column alias <lca> in window expression <windowExpr>."
        ]
      },
      "LATERAL_JOIN_USING" : {
        "message" : [
          "JOIN USING with LATERAL correlation."
        ]
      },
      "LITERAL_TYPE" : {
        "message" : [
          "Literal for '<value>' of <type>."
        ]
      },
      "MULTIPLE_BUCKET_TRANSFORMS" : {
        "message" : [
          "Multiple bucket TRANSFORMs."
        ]
      },
      "MULTI_ACTION_ALTER" : {
        "message" : [
          "The target JDBC server hosting table <tableName> does not support ALTER TABLE with multiple actions. Split the ALTER TABLE up into individual actions to avoid this error."
        ]
      },
      "OBJECT_LEVEL_COLLATIONS" : {
        "message" : [
          "Default collation for the specified object."
        ]
      },
      "ORC_TYPE_CAST" : {
        "message" : [
          "Unable to convert <orcType> of Orc to data type <toType>."
        ]
      },
      "OVERWRITE_BY_SUBQUERY" : {
        "message" : [
          "INSERT OVERWRITE with a subquery condition."
        ]
      },
      "PANDAS_UDAF_IN_PIVOT" : {
        "message" : [
          "Pandas user defined aggregate function in the PIVOT clause."
        ]
      },
      "PARAMETER_MARKER_IN_UNEXPECTED_STATEMENT" : {
        "message" : [
          "Parameter markers are not allowed in <statement>."
        ]
      },
      "PARTITION_BY_VARIANT" : {
        "message" : [
          "Cannot use VARIANT producing expressions to partition a DataFrame, but the type of expression <expr> is <dataType>."
        ]
      },
      "PARTITION_WITH_NESTED_COLUMN_IS_UNSUPPORTED" : {
        "message" : [
          "Invalid partitioning: <cols> is missing or is in a map or array."
        ]
      },
      "PIPE_OPERATOR_AGGREGATE_UNSUPPORTED_CASE" : {
        "message" : [
          "The SQL pipe operator syntax with aggregation (using |> AGGREGATE) does not support <case>."
        ]
      },
      "PIVOT_AFTER_GROUP_BY" : {
        "message" : [
          "PIVOT clause following a GROUP BY clause. Consider pushing the GROUP BY into a subquery."
        ]
      },
      "PIVOT_TYPE" : {
        "message" : [
          "Pivoting by the value '<value>' of the column data type <type>."
        ]
      },
      "PURGE_PARTITION" : {
        "message" : [
          "Partition purge."
        ]
      },
      "PURGE_TABLE" : {
        "message" : [
          "Purge table."
        ]
      },
      "PYTHON_UDF_IN_ON_CLAUSE" : {
        "message" : [
          "Python UDF in the ON clause of a <joinType> JOIN. In case of an INNER JOIN consider rewriting to a CROSS JOIN with a WHERE clause."
        ]
      },
      "QUERY_ONLY_CORRUPT_RECORD_COLUMN" : {
        "message" : [
          "Queries from raw JSON/CSV/XML files are disallowed when the",
          "referenced columns only include the internal corrupt record column",
          "(named `_corrupt_record` by default). For example:",
          "`spark.read.schema(schema).json(file).filter($\"_corrupt_record\".isNotNull).count()`",
          "and `spark.read.schema(schema).json(file).select(\"_corrupt_record\").show()`.",
          "Instead, you can cache or save the parsed results and then send the same query.",
          "For example, `val df = spark.read.schema(schema).json(file).cache()` and then",
          "`df.filter($\"_corrupt_record\".isNotNull).count()`."
        ]
      },
      "REMOVE_NAMESPACE_COMMENT" : {
        "message" : [
          "Remove a comment from the namespace <namespace>."
        ]
      },
      "REPLACE_NESTED_COLUMN" : {
        "message" : [
          "The replace function does not support nested column <colName>."
        ]
      },
      "SET_NAMESPACE_PROPERTY" : {
        "message" : [
          "<property> is a reserved namespace property, <msg>."
        ]
      },
      "SET_OPERATION_ON_MAP_TYPE" : {
        "message" : [
          "Cannot have MAP type columns in DataFrame which calls set operations (INTERSECT, EXCEPT, etc.), but the type of column <colName> is <dataType>."
        ]
      },
      "SET_OPERATION_ON_VARIANT_TYPE" : {
        "message" : [
          "Cannot have VARIANT type columns in DataFrame which calls set operations (INTERSECT, EXCEPT, etc.), but the type of column <colName> is <dataType>."
        ]
      },
      "SET_PROPERTIES_AND_DBPROPERTIES" : {
        "message" : [
          "set PROPERTIES and DBPROPERTIES at the same time."
        ]
      },
      "SET_TABLE_PROPERTY" : {
        "message" : [
          "<property> is a reserved table property, <msg>."
        ]
      },
      "SET_VARIABLE_USING_SET" : {
        "message" : [
          "<variableName> is a VARIABLE and cannot be updated using the SET statement. Use SET VARIABLE <variableName> = ... instead."
        ]
      },
      "SQL_SCRIPTING" : {
        "message" : [
          "SQL Scripting is under development and not all features are supported. SQL Scripting enables users to write procedural SQL including control flow and error handling. To enable existing features set <sqlScriptingEnabled> to `true`."
        ]
      },
      "SQL_SCRIPTING_DROP_TEMPORARY_VARIABLE" : {
        "message" : [
          "DROP TEMPORARY VARIABLE is not supported within SQL scripts. To bypass this, use `EXECUTE IMMEDIATE 'DROP TEMPORARY VARIABLE ...'` ."
        ]
      },
      "SQL_SCRIPTING_WITH_POSITIONAL_PARAMETERS" : {
        "message" : [
          "Positional parameters are not supported with SQL Scripting."
        ]
      },
      "STATE_STORE_MULTIPLE_COLUMN_FAMILIES" : {
        "message" : [
          "Creating multiple column families with <stateStoreProvider> is not supported."
        ]
      },
      "STATE_STORE_REMOVING_COLUMN_FAMILIES" : {
        "message" : [
          "Removing column families with <stateStoreProvider> is not supported."
        ]
      },
      "STATE_STORE_TTL" : {
        "message" : [
          "State TTL with <stateStoreProvider> is not supported. Please use RocksDBStateStoreProvider."
        ]
      },
      "TABLE_OPERATION" : {
        "message" : [
          "Table <tableName> does not support <operation>. Please check the current catalog and namespace to make sure the qualified table name is expected, and also check the catalog implementation which is configured by \"spark.sql.catalog\"."
        ]
      },
      "TEMPORARY_VIEW_WITH_SCHEMA_BINDING_MODE" : {
        "message" : [
          "Temporary views cannot be created with the WITH SCHEMA clause. Recreate the temporary view when the underlying schema changes, or use a persisted view."
        ]
      },
      "TIME_TRAVEL" : {
        "message" : [
          "Time travel on the relation: <relationId>."
        ]
      },
      "TOO_MANY_TYPE_ARGUMENTS_FOR_UDF_CLASS" : {
        "message" : [
          "UDF class with <num> type arguments."
        ]
      },
      "TRANSFORM_DISTINCT_ALL" : {
        "message" : [
          "TRANSFORM with the DISTINCT/ALL clause."
        ]
      },
      "TRANSFORM_NON_HIVE" : {
        "message" : [
          "TRANSFORM with SERDE is only supported in hive mode."
        ]
      },
      "TRIM_COLLATION" : {
        "message" : [
          "TRIM specifier in the collation."
        ]
      },
      "UPDATE_COLUMN_NULLABILITY" : {
        "message" : [
          "Update column nullability for MySQL and MS SQL Server."
        ]
      },
      "WRITE_FOR_BINARY_SOURCE" : {
        "message" : [
          "Write for the binary file data source."
        ]
      }
    },
    "sqlState" : "0A000"
  },
  "UNSUPPORTED_GENERATOR" : {
    "message" : [
      "The generator is not supported:"
    ],
    "subClass" : {
      "MULTI_GENERATOR" : {
        "message" : [
          "only one generator allowed per SELECT clause but found <num>: <generators>."
        ]
      },
      "NESTED_IN_EXPRESSIONS" : {
        "message" : [
          "nested in expressions <expression>."
        ]
      },
      "NOT_GENERATOR" : {
        "message" : [
          "<functionName> is expected to be a generator. However, its class is <classCanonicalName>, which is not a generator."
        ]
      },
      "OUTSIDE_SELECT" : {
        "message" : [
          "outside the SELECT clause, found: <plan>."
        ]
      }
    },
    "sqlState" : "42K0E"
  },
  "UNSUPPORTED_GROUPING_EXPRESSION" : {
    "message" : [
      "grouping()/grouping_id() can only be used with GroupingSets/Cube/Rollup."
    ],
    "sqlState" : "42K0E"
  },
  "UNSUPPORTED_INSERT" : {
    "message" : [
      "Can't insert into the target."
    ],
    "subClass" : {
      "MULTI_PATH" : {
        "message" : [
          "Can only write data to relations with a single path but given paths are <paths>."
        ]
      },
      "NOT_ALLOWED" : {
        "message" : [
          "The target relation <relationId> does not allow insertion."
        ]
      },
      "NOT_PARTITIONED" : {
        "message" : [
          "The target relation <relationId> is not partitioned."
        ]
      },
      "RDD_BASED" : {
        "message" : [
          "An RDD-based table is not allowed."
        ]
      },
      "READ_FROM" : {
        "message" : [
          "The target relation <relationId> is also being read from."
        ]
      }
    },
    "sqlState" : "42809"
  },
  "UNSUPPORTED_JOIN_TYPE" : {
    "message" : [
      "Unsupported join type '<typ>'. Supported join types include: <supported>."
    ],
    "sqlState" : "0A000"
  },
  "UNSUPPORTED_MERGE_CONDITION" : {
    "message" : [
      "MERGE operation contains unsupported <condName> condition."
    ],
    "subClass" : {
      "AGGREGATE" : {
        "message" : [
          "Aggregates are not allowed: <cond>."
        ]
      },
      "NON_DETERMINISTIC" : {
        "message" : [
          "Non-deterministic expressions are not allowed: <cond>."
        ]
      },
      "SUBQUERY" : {
        "message" : [
          "Subqueries are not allowed: <cond>."
        ]
      }
    },
    "sqlState" : "42K0E"
  },
  "UNSUPPORTED_OVERWRITE" : {
    "message" : [
      "Can't overwrite the target that is also being read from."
    ],
    "subClass" : {
      "PATH" : {
        "message" : [
          "The target path is <path>."
        ]
      },
      "TABLE" : {
        "message" : [
          "The target table is <table>."
        ]
      }
    },
    "sqlState" : "42902"
  },
  "UNSUPPORTED_PARTITION_TRANSFORM" : {
    "message" : [
      "Unsupported partition transform: <transform>. The supported transforms are `identity`, `bucket`, and `clusterBy`. Ensure your transform expression uses one of these."
    ],
    "sqlState" : "0A000"
  },
  "UNSUPPORTED_SAVE_MODE" : {
    "message" : [
      "The save mode <saveMode> is not supported for:"
    ],
    "subClass" : {
      "EXISTENT_PATH" : {
        "message" : [
          "an existent path."
        ]
      },
      "NON_EXISTENT_PATH" : {
        "message" : [
          "a non-existent path."
        ]
      }
    },
    "sqlState" : "0A000"
  },
  "UNSUPPORTED_SHOW_CREATE_TABLE" : {
    "message" : [
      "Unsupported a SHOW CREATE TABLE command."
    ],
    "subClass" : {
      "ON_DATA_SOURCE_TABLE_WITH_AS_SERDE" : {
        "message" : [
          "The table <tableName> is a Spark data source table. Please use SHOW CREATE TABLE without AS SERDE instead."
        ]
      },
      "ON_TEMPORARY_VIEW" : {
        "message" : [
          "The command is not supported on a temporary view <tableName>."
        ]
      },
      "ON_TRANSACTIONAL_HIVE_TABLE" : {
        "message" : [
          "Failed to execute the command against transactional Hive table <tableName>.",
          "Please use SHOW CREATE TABLE <tableName> AS SERDE to show Hive DDL instead."
        ]
      },
      "WITH_UNSUPPORTED_FEATURE" : {
        "message" : [
          "Failed to execute the command against table/view <tableName> which is created by Hive and uses the following unsupported features",
          "<unsupportedFeatures>"
        ]
      },
      "WITH_UNSUPPORTED_SERDE_CONFIGURATION" : {
        "message" : [
          "Failed to execute the command against the table <tableName> which is created by Hive and uses the following unsupported serde configuration",
          "<configs>",
          "Please use SHOW CREATE TABLE <tableName> AS SERDE to show Hive DDL instead."
        ]
      }
    },
    "sqlState" : "0A000"
  },
  "UNSUPPORTED_SINGLE_PASS_ANALYZER_FEATURE" : {
    "message" : [
      "The single-pass analyzer cannot process this query or command because it does not yet support <feature>."
    ],
    "sqlState" : "0A000"
  },
  "UNSUPPORTED_SQL_UDF_USAGE" : {
    "message" : [
      "Using SQL function <functionName> in <nodeName> is not supported."
    ],
    "sqlState" : "0A000"
  },
  "UNSUPPORTED_STREAMING_OPERATOR_WITHOUT_WATERMARK" : {
    "message" : [
      "<outputMode> output mode not supported for <statefulOperator> on streaming DataFrames/DataSets without watermark."
    ],
    "sqlState" : "0A000"
  },
  "UNSUPPORTED_SUBQUERY_EXPRESSION_CATEGORY" : {
    "message" : [
      "Unsupported subquery expression:"
    ],
    "subClass" : {
      "ACCESSING_OUTER_QUERY_COLUMN_IS_NOT_ALLOWED" : {
        "message" : [
          "Accessing outer query column is not allowed in this location:",
          "<treeNode>"
        ]
      },
      "AGGREGATE_FUNCTION_MIXED_OUTER_LOCAL_REFERENCES" : {
        "message" : [
          "Found an aggregate function in a correlated predicate that has both outer and local references, which is not supported: <function>."
        ]
      },
      "CORRELATED_COLUMN_IS_NOT_ALLOWED_IN_PREDICATE" : {
        "message" : [
          "Correlated column is not allowed in predicate:",
          "<treeNode>"
        ]
      },
      "CORRELATED_COLUMN_NOT_FOUND" : {
        "message" : [
          "A correlated outer name reference within a subquery expression body was not found in the enclosing query: <value>."
        ]
      },
      "CORRELATED_REFERENCE" : {
        "message" : [
          "Expressions referencing the outer query are not supported outside of WHERE/HAVING clauses: <sqlExprs>."
        ]
      },
      "HIGHER_ORDER_FUNCTION" : {
        "message" : [
          "Subquery expressions are not supported within higher-order functions. Please remove all subquery expressions from higher-order functions and then try the query again."
        ]
      },
      "LATERAL_JOIN_CONDITION_NON_DETERMINISTIC" : {
        "message" : [
          "Lateral join condition cannot be non-deterministic: <condition>."
        ]
      },
      "MUST_AGGREGATE_CORRELATED_SCALAR_SUBQUERY" : {
        "message" : [
          "Correlated scalar subqueries must be aggregated to return at most one row."
        ]
      },
      "NON_CORRELATED_COLUMNS_IN_GROUP_BY" : {
        "message" : [
          "A GROUP BY clause in a scalar correlated subquery cannot contain non-correlated columns: <value>."
        ]
      },
      "NON_DETERMINISTIC_LATERAL_SUBQUERIES" : {
        "message" : [
          "Non-deterministic lateral subqueries are not supported when joining with outer relations that produce more than one row:",
          "<treeNode>"
        ]
      },
      "SCALAR_SUBQUERY_IN_VALUES" : {
        "message" : [
          "Scalar subqueries in the VALUES clause."
        ]
      },
      "UNSUPPORTED_CORRELATED_EXPRESSION_IN_JOIN_CONDITION" : {
        "message" : [
          "Correlated subqueries in the join predicate cannot reference both join inputs:",
          "<subqueryExpression>"
        ]
      },
      "UNSUPPORTED_CORRELATED_REFERENCE_DATA_TYPE" : {
        "message" : [
          "Correlated column reference '<expr>' cannot be <dataType> type."
        ]
      },
      "UNSUPPORTED_CORRELATED_SCALAR_SUBQUERY" : {
        "message" : [
          "Correlated scalar subqueries can only be used in filters, aggregations, projections, and UPDATE/MERGE/DELETE commands:",
          "<treeNode>"
        ]
      },
      "UNSUPPORTED_IN_EXISTS_SUBQUERY" : {
        "message" : [
          "IN/EXISTS predicate subqueries can only be used in filters, joins, aggregations, window functions, projections, and UPDATE/MERGE/DELETE commands:",
          "<treeNode>"
        ]
      },
      "UNSUPPORTED_TABLE_ARGUMENT" : {
        "message" : [
          "Table arguments are used in a function where they are not supported:",
          "<treeNode>"
        ]
      }
    },
    "sqlState" : "0A000"
  },
  "UNSUPPORTED_TABLE_CHANGE_IN_JDBC_CATALOG" : {
    "message" : [
      "The table change <change> is not supported for the JDBC catalog on table <tableName>. Supported changes include: AddColumn, RenameColumn, DeleteColumn, UpdateColumnType, UpdateColumnNullability."
    ],
    "sqlState" : "42000"
  },
  "UNSUPPORTED_TIME_PRECISION" : {
    "message" : [
      "The seconds precision <precision> of the TIME data type is out of the supported range [0, 6]."
    ],
    "sqlState" : "0A001"
  },
  "UNSUPPORTED_TYPED_LITERAL" : {
    "message" : [
      "Literals of the type <unsupportedType> are not supported. Supported types are <supportedTypes>."
    ],
    "sqlState" : "0A000"
  },
  "UNTYPED_SCALA_UDF" : {
    "message" : [
      "You're using untyped Scala UDF, which does not have the input type information. Spark may blindly pass null to the Scala closure with primitive-type argument, and the closure will see the default value of the Java type for the null argument, e.g. `udf((x: Int) => x, IntegerType)`, the result is 0 for null input. To get rid of this error, you could:",
      "1. use typed Scala UDF APIs(without return type parameter), e.g. `udf((x: Int) => x)`.",
      "2. use Java UDF APIs, e.g. `udf(new UDF1[String, Integer] { override def call(s: String): Integer = s.length() }, IntegerType)`, if input types are all non primitive.",
      "3. set \"spark.sql.legacy.allowUntypedScalaUDF\" to \"true\" and use this API with caution."
    ],
    "sqlState" : "42K0E"
  },
  "USER_DEFINED_FUNCTIONS" : {
    "message" : [
      "User defined function is invalid:"
    ],
    "subClass" : {
      "CANNOT_CONTAIN_COMPLEX_FUNCTIONS" : {
        "message" : [
          "SQL scalar function cannot contain aggregate/window/generate functions: <queryText>"
        ]
      },
      "CANNOT_REPLACE_NON_SQL_UDF_WITH_SQL_UDF" : {
        "message" : [
          "Cannot replace the non-SQL function <name> with a SQL function."
        ]
      },
      "NOT_A_VALID_DEFAULT_EXPRESSION" : {
        "message" : [
          "The DEFAULT expression of `<functionName>`.`<parameterName>` is not supported because it contains a subquery."
        ]
      },
      "NOT_A_VALID_DEFAULT_PARAMETER_POSITION" : {
        "message" : [
          "In routine `<functionName>` parameter `<parameterName>` with DEFAULT must not be followed by parameter `<nextParameterName>` without DEFAULT."
        ]
      },
      "NOT_NULL_ON_FUNCTION_PARAMETERS" : {
        "message" : [
          "Cannot specify NOT NULL on function parameters: <input>"
        ]
      },
      "RETURN_COLUMN_COUNT_MISMATCH" : {
        "message" : [
          "The number of columns produced by the RETURN clause (num: `<outputSize>`) does not match the number of column names specified by the RETURNS clause (num: `<returnParamSize>`) of <name>."
        ]
      },
      "ROUTINE_PROPERTY_TOO_LARGE" : {
        "message" : [
          "Cannot convert user defined routine <name> to catalog function: routine properties are too large."
        ]
      },
      "SQL_TABLE_UDF_BODY_MUST_BE_A_QUERY" : {
        "message" : [
          "SQL table function <name> body must be a query."
        ]
      },
      "SQL_TABLE_UDF_MISSING_COLUMN_NAMES" : {
        "message" : [
          "The relation returned by the query in the CREATE FUNCTION statement for <functionName> with RETURNS TABLE clause lacks explicit names for one or more output columns; please rewrite the function body to provide explicit column names or add column names to the RETURNS TABLE clause, and re-run the command."
        ]
      }
    },
    "sqlState" : "42601"
  },
  "USER_RAISED_EXCEPTION" : {
    "message" : [
      "<errorMessage>"
    ],
    "sqlState" : "P0001"
  },
  "USER_RAISED_EXCEPTION_PARAMETER_MISMATCH" : {
    "message" : [
      "The `raise_error()` function was used to raise error class: <errorClass> which expects parameters: <expectedParms>.",
      "The provided parameters <providedParms> do not match the expected parameters.",
      "Please make sure to provide all expected parameters."
    ],
    "sqlState" : "P0001"
  },
  "USER_RAISED_EXCEPTION_UNKNOWN_ERROR_CLASS" : {
    "message" : [
      "The `raise_error()` function was used to raise an unknown error class: <errorClass>"
    ],
    "sqlState" : "P0001"
  },
  "VARIABLE_ALREADY_EXISTS" : {
    "message" : [
      "Cannot create the variable <variableName> because it already exists.",
      "Choose a different name, or drop or replace the existing variable."
    ],
    "sqlState" : "42723"
  },
  "VARIABLE_NOT_FOUND" : {
    "message" : [
      "The variable <variableName> cannot be found. Verify the spelling and correctness of the schema and catalog.",
      "If you did not qualify the name with a schema and catalog, verify the current_schema() output, or qualify the name with the correct schema and catalog.",
      "To tolerate the error on drop use DROP VARIABLE IF EXISTS."
    ],
    "sqlState" : "42883"
  },
  "VARIANT_CONSTRUCTOR_SIZE_LIMIT" : {
    "message" : [
      "Cannot construct a Variant larger than 16 MiB. The maximum allowed size of a Variant value is 16 MiB."
    ],
    "sqlState" : "22023"
  },
  "VARIANT_DUPLICATE_KEY" : {
    "message" : [
      "Failed to build variant because of a duplicate object key `<key>`."
    ],
    "sqlState" : "22023"
  },
  "VARIANT_SIZE_LIMIT" : {
    "message" : [
      "Cannot build variant bigger than <sizeLimit> in <functionName>.",
      "Please avoid large input strings to this expression (for example, add function calls(s) to check the expression size and convert it to NULL first if it is too big)."
    ],
    "sqlState" : "22023"
  },
  "VIEW_ALREADY_EXISTS" : {
    "message" : [
      "Cannot create view <relationName> because it already exists.",
      "Choose a different name, drop or replace the existing object, or add the IF NOT EXISTS clause to tolerate pre-existing objects."
    ],
    "sqlState" : "42P07"
  },
  "VIEW_EXCEED_MAX_NESTED_DEPTH" : {
    "message" : [
      "The depth of view <viewName> exceeds the maximum view resolution depth (<maxNestedDepth>).",
      "Analysis is aborted to avoid errors. If you want to work around this, please try to increase the value of \"spark.sql.view.maxNestedViewDepth\"."
    ],
    "sqlState" : "54K00"
  },
  "VIEW_NOT_FOUND" : {
    "message" : [
      "The view <relationName> cannot be found. Verify the spelling and correctness of the schema and catalog.",
      "If you did not qualify the name with a schema, verify the current_schema() output, or qualify the name with the correct schema and catalog.",
      "To tolerate the error on drop use DROP VIEW IF EXISTS."
    ],
    "sqlState" : "42P01"
  },
  "WINDOW_FUNCTION_AND_FRAME_MISMATCH" : {
    "message" : [
      "<funcName> function can only be evaluated in an ordered row-based window frame with a single offset: <windowExpr>."
    ],
    "sqlState" : "42K0E"
  },
  "WINDOW_FUNCTION_WITHOUT_OVER_CLAUSE" : {
    "message" : [
      "Window function <funcName> requires an OVER clause."
    ],
    "sqlState" : "42601"
  },
  "WRITE_STREAM_NOT_ALLOWED" : {
    "message" : [
      "`writeStream` can be called only on streaming Dataset/DataFrame."
    ],
    "sqlState" : "42601"
  },
  "WRONG_COMMAND_FOR_OBJECT_TYPE" : {
    "message" : [
      "The operation <operation> requires a <requiredType>. But <objectName> is a <foundType>. Use <alternative> instead."
    ],
    "sqlState" : "42809"
  },
  "WRONG_NUM_ARGS" : {
    "message" : [
      "The <functionName> requires <expectedNum> parameters but the actual number is <actualNum>."
    ],
    "subClass" : {
      "WITHOUT_SUGGESTION" : {
        "message" : [
          "Please, refer to '<docroot>/sql-ref-functions.html' for a fix."
        ]
      },
      "WITH_SUGGESTION" : {
        "message" : [
          "If you have to call this function with <legacyNum> parameters, set the legacy configuration <legacyConfKey> to <legacyConfValue>."
        ]
      }
    },
    "sqlState" : "42605"
  },
  "XML_ROW_TAG_MISSING" : {
    "message" : [
      "<rowTag> option is required for reading/writing files in XML format."
    ],
    "sqlState" : "42KDF"
  },
  "_LEGACY_ERROR_TEMP_0001" : {
    "message" : [
      "Invalid InsertIntoContext."
    ]
  },
  "_LEGACY_ERROR_TEMP_0004" : {
    "message" : [
      "Empty source for merge: you should specify a source table/subquery in merge."
    ]
  },
  "_LEGACY_ERROR_TEMP_0006" : {
    "message" : [
      "The number of inserted values cannot match the fields."
    ]
  },
  "_LEGACY_ERROR_TEMP_0012" : {
    "message" : [
      "DISTRIBUTE BY is not supported."
    ]
  },
  "_LEGACY_ERROR_TEMP_0014" : {
    "message" : [
      "TABLESAMPLE does not accept empty inputs."
    ]
  },
  "_LEGACY_ERROR_TEMP_0015" : {
    "message" : [
      "TABLESAMPLE(<msg>) is not supported."
    ]
  },
  "_LEGACY_ERROR_TEMP_0016" : {
    "message" : [
      "<bytesStr> is not a valid byte length literal, expected syntax: DIGIT+ ('B' | 'K' | 'M' | 'G')."
    ]
  },
  "_LEGACY_ERROR_TEMP_0018" : {
    "message" : [
      "Function trim doesn't support with type <trimOption>. Please use BOTH, LEADING or TRAILING as trim type."
    ]
  },
  "_LEGACY_ERROR_TEMP_0024" : {
    "message" : [
      "Can only have a single from-to unit in the interval literal syntax."
    ]
  },
  "_LEGACY_ERROR_TEMP_0026" : {
    "message" : [
      "Can only use numbers in the interval value part for multiple unit value pairs interval form, but got invalid value: <value>."
    ]
  },
  "_LEGACY_ERROR_TEMP_0027" : {
    "message" : [
      "The value of from-to unit must be a string."
    ]
  },
  "_LEGACY_ERROR_TEMP_0029" : {
    "message" : [
      "Cannot mix year-month and day-time fields: <literal>."
    ]
  },
  "_LEGACY_ERROR_TEMP_0031" : {
    "message" : [
      "Invalid number of buckets: <describe>."
    ]
  },
  "_LEGACY_ERROR_TEMP_0032" : {
    "message" : [
      "Duplicated table paths found: '<pathOne>' and '<pathTwo>'. LOCATION and the case insensitive key 'path' in OPTIONS are all used to indicate the custom table path, you can only specify one of them."
    ]
  },
  "_LEGACY_ERROR_TEMP_0033" : {
    "message" : [
      "Expected either STORED AS or STORED BY, not both."
    ]
  },
  "_LEGACY_ERROR_TEMP_0034" : {
    "message" : [
      "<operation> is not supported in Hive-style <command><msg>."
    ]
  },
  "_LEGACY_ERROR_TEMP_0035" : {
    "message" : [
      "Operation not allowed: <message>."
    ]
  },
  "_LEGACY_ERROR_TEMP_0037" : {
    "message" : [
      "It is not allowed to add catalog/namespace prefix <quoted> to the table name in CACHE TABLE AS SELECT."
    ]
  },
  "_LEGACY_ERROR_TEMP_0045" : {
    "message" : [
      "Invalid time zone displacement value."
    ]
  },
  "_LEGACY_ERROR_TEMP_0046" : {
    "message" : [
      "CREATE TEMPORARY TABLE without a provider is not allowed."
    ]
  },
  "_LEGACY_ERROR_TEMP_0047" : {
    "message" : [
      "'ROW FORMAT' must be used with 'STORED AS'."
    ]
  },
  "_LEGACY_ERROR_TEMP_0048" : {
    "message" : [
      "Unsupported operation: Used defined record reader/writer classes."
    ]
  },
  "_LEGACY_ERROR_TEMP_0049" : {
    "message" : [
      "Directory path and 'path' in OPTIONS should be specified one, but not both."
    ]
  },
  "_LEGACY_ERROR_TEMP_0051" : {
    "message" : [
      "Empty set in <element> grouping sets is not supported."
    ]
  },
  "_LEGACY_ERROR_TEMP_0052" : {
    "message" : [
      "CREATE VIEW with both IF NOT EXISTS and REPLACE is not allowed."
    ]
  },
  "_LEGACY_ERROR_TEMP_0053" : {
    "message" : [
      "It is not allowed to define a TEMPORARY view with IF NOT EXISTS."
    ]
  },
  "_LEGACY_ERROR_TEMP_0056" : {
    "message" : [
      "Invalid time travel spec: <reason>."
    ]
  },
  "_LEGACY_ERROR_TEMP_0060" : {
    "message" : [
      "<msg>."
    ]
  },
  "_LEGACY_ERROR_TEMP_0062" : {
    "message" : [
      "<msg>."
    ]
  },
  "_LEGACY_ERROR_TEMP_0063" : {
    "message" : [
      "<msg>."
    ]
  },
  "_LEGACY_ERROR_TEMP_0064" : {
    "message" : [
      "<msg>."
    ]
  },
  "_LEGACY_ERROR_TEMP_1000" : {
    "message" : [
      "LEGACY store assignment policy is disallowed in Spark data source V2. Please set the configuration <configKey> to other values."
    ]
  },
  "_LEGACY_ERROR_TEMP_1002" : {
    "message" : [
      "Unable to generate an encoder for inner class `<className>` without access to the scope that this class was defined in.",
      "Try moving this class out of its parent class."
    ]
  },
  "_LEGACY_ERROR_TEMP_1005" : {
    "message" : [
      "<expr> doesn't show up in the GROUP BY list <groupByAliases>."
    ]
  },
  "_LEGACY_ERROR_TEMP_1006" : {
    "message" : [
      "Aggregate expression required for pivot, but '<sql>' did not appear in any aggregate function."
    ]
  },
  "_LEGACY_ERROR_TEMP_1007" : {
    "message" : [
      "Cannot write into temp view <quoted> as it's not a data source v2 relation."
    ]
  },
  "_LEGACY_ERROR_TEMP_1008" : {
    "message" : [
      "<quoted> is not a temp view of streaming logical plan, please use batch API such as `DataFrameReader.table` to read it."
    ]
  },
  "_LEGACY_ERROR_TEMP_1011" : {
    "message" : [
      "Writing into a view is not allowed. View: <identifier>."
    ]
  },
  "_LEGACY_ERROR_TEMP_1012" : {
    "message" : [
      "Cannot write into v1 table: <identifier>."
    ]
  },
  "_LEGACY_ERROR_TEMP_1017" : {
    "message" : [
      "<name> is a built-in/temporary function. '<cmd>' expects a persistent function.<hintStr>."
    ]
  },
  "_LEGACY_ERROR_TEMP_1018" : {
    "message" : [
      "<quoted> is a permanent view, which is not supported by streaming reading API such as `DataStreamReader.table` yet."
    ]
  },
  "_LEGACY_ERROR_TEMP_1021" : {
    "message" : [
      "count(<targetString>.*) is not allowed. Please use count(*) or expand the columns manually, e.g. count(col1, col2)."
    ]
  },
  "_LEGACY_ERROR_TEMP_1030" : {
    "message" : [
      "Window aggregate function with filter predicate is not supported yet."
    ]
  },
  "_LEGACY_ERROR_TEMP_1031" : {
    "message" : [
      "It is not allowed to use a window function inside an aggregate function. Please use the inner window function in a sub-query."
    ]
  },
  "_LEGACY_ERROR_TEMP_1032" : {
    "message" : [
      "<expr> does not have any WindowExpression."
    ]
  },
  "_LEGACY_ERROR_TEMP_1033" : {
    "message" : [
      "<expr> has multiple Window Specifications (<distinctWindowSpec>).",
      "Please file a bug report with this error message, stack trace, and the query."
    ]
  },
  "_LEGACY_ERROR_TEMP_1034" : {
    "message" : [
      "It is not allowed to use window functions inside <clauseName> clause."
    ]
  },
  "_LEGACY_ERROR_TEMP_1035" : {
    "message" : [
      "Cannot specify window frame for <prettyName> function."
    ]
  },
  "_LEGACY_ERROR_TEMP_1036" : {
    "message" : [
      "Window Frame <wf> must match the required frame <required>."
    ]
  },
  "_LEGACY_ERROR_TEMP_1037" : {
    "message" : [
      "Window function <wf> requires window to be ordered, please add ORDER BY clause. For example SELECT <wf>(value_expr) OVER (PARTITION BY window_partition ORDER BY window_ordering) from table."
    ]
  },
  "_LEGACY_ERROR_TEMP_1039" : {
    "message" : [
      "Multiple time/session window expressions would result in a cartesian product of rows, therefore they are currently not supported."
    ]
  },
  "_LEGACY_ERROR_TEMP_1040" : {
    "message" : [
      "Gap duration expression used in session window must be CalendarIntervalType, but got <dt>."
    ]
  },
  "_LEGACY_ERROR_TEMP_1045" : {
    "message" : [
      "ALTER TABLE SET LOCATION does not support partition for v2 tables."
    ]
  },
  "_LEGACY_ERROR_TEMP_1046" : {
    "message" : [
      "Join strategy hint parameter should be an identifier or string but was <unsupported> (<class>)."
    ]
  },
  "_LEGACY_ERROR_TEMP_1047" : {
    "message" : [
      "<hintName> Hint parameters should include an optional integral partitionNum and/or columns, but <invalidParams> can not be recognized as either partitionNum or columns."
    ]
  },
  "_LEGACY_ERROR_TEMP_1048" : {
    "message" : [
      "<hintName> Hint expects a partition number as a parameter."
    ]
  },
  "_LEGACY_ERROR_TEMP_1050" : {
    "message" : [
      "Can only star expand struct data types. Attribute: `<attributes>`."
    ]
  },
  "_LEGACY_ERROR_TEMP_1052" : {
    "message" : [
      "ADD COLUMN with v1 tables cannot specify NOT NULL."
    ]
  },
  "_LEGACY_ERROR_TEMP_1058" : {
    "message" : [
      "Cannot create table with both USING <provider> and <serDeInfo>."
    ]
  },
  "_LEGACY_ERROR_TEMP_1059" : {
    "message" : [
      "STORED AS with file format '<serdeInfo>' is invalid."
    ]
  },
  "_LEGACY_ERROR_TEMP_1060" : {
    "message" : [
      "<command> does not support nested column: <column>."
    ]
  },
  "_LEGACY_ERROR_TEMP_1066" : {
    "message" : [
      "<database> is a system preserved database, you cannot create a database with this name."
    ]
  },
  "_LEGACY_ERROR_TEMP_1068" : {
    "message" : [
      "<database> is a system preserved database, you cannot use it as current database. To access global temporary views, you should use qualified name with the GLOBAL_TEMP_DATABASE, e.g. SELECT * FROM <database>.viewName."
    ]
  },
  "_LEGACY_ERROR_TEMP_1069" : {
    "message" : [
      "CREATE EXTERNAL TABLE must be accompanied by LOCATION."
    ]
  },
  "_LEGACY_ERROR_TEMP_1071" : {
    "message" : [
      "Some existing schema fields (<nonExistentColumnNames>) are not present in the new schema. We don't support dropping columns yet."
    ]
  },
  "_LEGACY_ERROR_TEMP_1072" : {
    "message" : [
      "Only the tables/views belong to the same database can be retrieved. Querying tables/views are <qualifiedTableNames>."
    ]
  },
  "_LEGACY_ERROR_TEMP_1073" : {
    "message" : [
      "RENAME TABLE source and destination databases do not match: '<db>' != '<newDb>'."
    ]
  },
  "_LEGACY_ERROR_TEMP_1074" : {
    "message" : [
      "RENAME TEMPORARY VIEW from '<oldName>' to '<newName>': cannot specify database name '<db>' in the destination table."
    ]
  },
  "_LEGACY_ERROR_TEMP_1076" : {
    "message" : [
      "Partition spec is invalid. <details>."
    ]
  },
  "_LEGACY_ERROR_TEMP_1079" : {
    "message" : [
      "Resource Type '<resourceType>' is not supported."
    ]
  },
  "_LEGACY_ERROR_TEMP_1080" : {
    "message" : [
      "Table <identifier> did not specify database."
    ]
  },
  "_LEGACY_ERROR_TEMP_1081" : {
    "message" : [
      "Table <identifier> did not specify locationUri."
    ]
  },
  "_LEGACY_ERROR_TEMP_1082" : {
    "message" : [
      "Partition [<specString>] did not specify locationUri."
    ]
  },
  "_LEGACY_ERROR_TEMP_1083" : {
    "message" : [
      "Number of buckets should be greater than 0 but less than or equal to bucketing.maxBuckets (`<bucketingMaxBuckets>`). Got `<numBuckets>`."
    ]
  },
  "_LEGACY_ERROR_TEMP_1089" : {
    "message" : [
      "Column statistics deserialization is not supported for column <name> of data type: <dataType>."
    ]
  },
  "_LEGACY_ERROR_TEMP_1090" : {
    "message" : [
      "Column statistics serialization is not supported for column <colName> of data type: <dataType>."
    ]
  },
  "_LEGACY_ERROR_TEMP_1098" : {
    "message" : [
      "DataType '<x>' is not supported by <className>."
    ]
  },
  "_LEGACY_ERROR_TEMP_1103" : {
    "message" : [
      "Unsupported component type <clz> in arrays."
    ]
  },
  "_LEGACY_ERROR_TEMP_1104" : {
    "message" : [
      "The second argument should be a double literal."
    ]
  },
  "_LEGACY_ERROR_TEMP_1107" : {
    "message" : [
      "Table <table> declares <batchWrite> capability but <v2WriteClassName> is not an instance of <v1WriteClassName>."
    ]
  },
  "_LEGACY_ERROR_TEMP_1108" : {
    "message" : [
      "Delete by condition with subquery is not supported: <condition>."
    ]
  },
  "_LEGACY_ERROR_TEMP_1109" : {
    "message" : [
      "Exec update failed: cannot translate expression to source filter: <f>."
    ]
  },
  "_LEGACY_ERROR_TEMP_1110" : {
    "message" : [
      "Cannot delete from table <table> where <filters>."
    ]
  },
  "_LEGACY_ERROR_TEMP_1111" : {
    "message" : [
      "DESCRIBE does not support partition for v2 tables."
    ]
  },
  "_LEGACY_ERROR_TEMP_1114" : {
    "message" : [
      "The streaming sources in a query do not have a common supported execution mode.",
      "Sources support micro-batch: <microBatchSources>.",
      "Sources support continuous: <continuousSources>."
    ]
  },
  "_LEGACY_ERROR_TEMP_1120" : {
    "message" : [
      "Unsupported NamespaceChange <changes> in JDBC catalog."
    ]
  },
  "_LEGACY_ERROR_TEMP_1121" : {
    "message" : [
      "Table does not support <cmd>: <table>."
    ]
  },
  "_LEGACY_ERROR_TEMP_1122" : {
    "message" : [
      "Table <table> is not a row-level operation table."
    ]
  },
  "_LEGACY_ERROR_TEMP_1123" : {
    "message" : [
      "Cannot rename a table with ALTER VIEW. Please use ALTER TABLE instead."
    ]
  },
  "_LEGACY_ERROR_TEMP_1126" : {
    "message" : [
      "Nested databases are not supported by v1 session catalog: <catalog>."
    ]
  },
  "_LEGACY_ERROR_TEMP_1127" : {
    "message" : [
      "Invalid partitionExprs specified: <sortOrders> For range partitioning use REPARTITION_BY_RANGE instead."
    ]
  },
  "_LEGACY_ERROR_TEMP_1128" : {
    "message" : [
      "Failed to resolve the schema for <format> for the partition column: <partitionColumn>. It must be specified manually."
    ]
  },
  "_LEGACY_ERROR_TEMP_1132" : {
    "message" : [
      "A schema needs to be specified when using <className>."
    ]
  },
  "_LEGACY_ERROR_TEMP_1133" : {
    "message" : [
      "The user-specified schema doesn't match the actual schema:",
      "user-specified: <schema>, actual: <actualSchema>. If you're using",
      "DataFrameReader.schema API or creating a table, please do not specify the schema.",
      "Or if you're scanning an existed table, please drop it and re-create it."
    ]
  },
  "_LEGACY_ERROR_TEMP_1134" : {
    "message" : [
      "Unable to infer schema for <format> at <fileCatalog>. It must be specified manually."
    ]
  },
  "_LEGACY_ERROR_TEMP_1135" : {
    "message" : [
      "<className> is not a valid Spark SQL Data Source."
    ]
  },
  "_LEGACY_ERROR_TEMP_1137" : {
    "message" : [
      "Unable to resolve <name> given [<outputStr>]."
    ]
  },
  "_LEGACY_ERROR_TEMP_1138" : {
    "message" : [
      "Hive built-in ORC data source must be used with Hive support enabled. Please use the native ORC data source by setting 'spark.sql.orc.impl' to 'native'."
    ]
  },
  "_LEGACY_ERROR_TEMP_1139" : {
    "message" : [
      "Failed to find data source: <provider>. Avro is built-in but external data source module since Spark 2.4. Please deploy the application as per the deployment section of Apache Avro Data Source Guide."
    ]
  },
  "_LEGACY_ERROR_TEMP_1140" : {
    "message" : [
      "Failed to find data source: <provider>. Please deploy the application as per the deployment section of Structured Streaming + Kafka Integration Guide."
    ]
  },
  "_LEGACY_ERROR_TEMP_1141" : {
    "message" : [
      "Multiple sources found for <provider> (<sourceNames>), please specify the fully qualified class name."
    ]
  },
  "_LEGACY_ERROR_TEMP_1143" : {
    "message" : [
      "The data to be inserted needs to have the same number of columns as the target table: target table has <targetSize> column(s) but the inserted data has <actualSize> column(s), which contain <staticPartitionsSize> partition column(s) having assigned constant values."
    ]
  },
  "_LEGACY_ERROR_TEMP_1144" : {
    "message" : [
      "The data to be inserted needs to have the same number of partition columns as the target table: target table has <targetSize> partition column(s) but the inserted data has <providedPartitionsSize> partition columns specified."
    ]
  },
  "_LEGACY_ERROR_TEMP_1145" : {
    "message" : [
      "<partKey> is not a partition column. Partition columns are <partitionColumns>."
    ]
  },
  "_LEGACY_ERROR_TEMP_1146" : {
    "message" : [
      "Partition column <partColumn> have multiple values specified, <values>. Please only specify a single value."
    ]
  },
  "_LEGACY_ERROR_TEMP_1147" : {
    "message" : [
      "The ordering of partition columns is <partColumns>. All partition columns having constant values need to appear before other partition columns that do not have an assigned constant value."
    ]
  },
  "_LEGACY_ERROR_TEMP_1149" : {
    "message" : [
      "Fail to rebuild expression: missing key <filter> in `translatedFilterToExpr`."
    ]
  },
  "_LEGACY_ERROR_TEMP_1151" : {
    "message" : [
      "Fail to resolve data source for the table <table> since the table serde property has the duplicated key <key> with extra options specified for this scan operation. To fix this, you can rollback to the legacy behavior of ignoring the extra options by setting the config <config> to `false`, or address the conflicts of the same config."
    ]
  },
  "_LEGACY_ERROR_TEMP_1155" : {
    "message" : [
      "Partition column `<col>` not found in schema <schemaCatalog>."
    ]
  },
  "_LEGACY_ERROR_TEMP_1158" : {
    "message" : [
      "Saving data into a view is not allowed."
    ]
  },
  "_LEGACY_ERROR_TEMP_1159" : {
    "message" : [
      "The format of the existing table <tableName> is `<existingProvider>`. It doesn't match the specified format `<specifiedProvider>`."
    ]
  },
  "_LEGACY_ERROR_TEMP_1160" : {
    "message" : [
      "The location of the existing table <identifier> is `<existingTableLoc>`. It doesn't match the specified location `<tableDescLoc>`."
    ]
  },
  "_LEGACY_ERROR_TEMP_1161" : {
    "message" : [
      "The column number of the existing table <tableName> (<existingTableSchema>) doesn't match the data schema (<querySchema>)."
    ]
  },
  "_LEGACY_ERROR_TEMP_1162" : {
    "message" : [
      "Cannot resolve '<col>' given input columns: [<inputColumns>]."
    ]
  },
  "_LEGACY_ERROR_TEMP_1163" : {
    "message" : [
      "Specified partitioning does not match that of the existing table <tableName>.",
      "Specified partition columns: [<specifiedPartCols>].",
      "Existing partition columns: [<existingPartCols>]."
    ]
  },
  "_LEGACY_ERROR_TEMP_1164" : {
    "message" : [
      "Specified bucketing does not match that of the existing table <tableName>.",
      "Specified bucketing: <specifiedBucketString>.",
      "Existing bucketing: <existingBucketString>."
    ]
  },
  "_LEGACY_ERROR_TEMP_1165" : {
    "message" : [
      "It is not allowed to specify partitioning when the table schema is not defined."
    ]
  },
  "_LEGACY_ERROR_TEMP_1166" : {
    "message" : [
      "Bucketing column '<bucketCol>' should not be part of partition columns '<normalizedPartCols>'."
    ]
  },
  "_LEGACY_ERROR_TEMP_1167" : {
    "message" : [
      "Bucket sorting column '<sortCol>' should not be part of partition columns '<normalizedPartCols>'."
    ]
  },
  "_LEGACY_ERROR_TEMP_1169" : {
    "message" : [
      "Requested partitioning does not match the table <tableName>:",
      "Requested partitions: <normalizedPartSpec>.",
      "Table partitions: <partColNames>."
    ]
  },
  "_LEGACY_ERROR_TEMP_1171" : {
    "message" : [
      "createTableColumnTypes option column <col> not found in schema <schema>."
    ]
  },
  "_LEGACY_ERROR_TEMP_1181" : {
    "message" : [
      "Stream-stream join without equality predicate is not supported."
    ]
  },
  "_LEGACY_ERROR_TEMP_1182" : {
    "message" : [
      "Column <ambiguousAttrs> are ambiguous. It's probably because you joined several Datasets together, and some of these Datasets are the same. This column points to one of the Datasets but Spark is unable to figure out which one. Please alias the Datasets with different names via `Dataset.as` before joining them, and specify the column using qualified name, e.g. `df.as(\"a\").join(df.as(\"b\"), $\"a.id\" > $\"b.id\")`. You can also set <config> to false to disable this check."
    ]
  },
  "_LEGACY_ERROR_TEMP_1183" : {
    "message" : [
      "Cannot use \"INTERVAL\" type in the table schema."
    ]
  },
  "_LEGACY_ERROR_TEMP_1184" : {
    "message" : [
      "Catalog <plugin> does not support <ability>."
    ]
  },
  "_LEGACY_ERROR_TEMP_1186" : {
    "message" : [
      "Multi-part identifier cannot be empty."
    ]
  },
  "_LEGACY_ERROR_TEMP_1187" : {
    "message" : [
      "Hive data source can only be used with tables, you can not <operation> files of Hive data source directly."
    ]
  },
  "_LEGACY_ERROR_TEMP_1188" : {
    "message" : [
      "There is a 'path' option set and <method>() is called with a path parameter. Either remove the path option, or call <method>() without the parameter. To ignore this check, set '<config>' to 'true'."
    ]
  },
  "_LEGACY_ERROR_TEMP_1189" : {
    "message" : [
      "User specified schema not supported with `<operation>`."
    ]
  },
  "_LEGACY_ERROR_TEMP_1190" : {
    "message" : [
      "Temporary view <viewName> doesn't support streaming write."
    ]
  },
  "_LEGACY_ERROR_TEMP_1191" : {
    "message" : [
      "Streaming into views <viewName> is not supported."
    ]
  },
  "_LEGACY_ERROR_TEMP_1192" : {
    "message" : [
      "The input source(<source>) is different from the table <tableName>'s data source provider(<provider>)."
    ]
  },
  "_LEGACY_ERROR_TEMP_1193" : {
    "message" : [
      "Table <tableName> doesn't support streaming write - <t>."
    ]
  },
  "_LEGACY_ERROR_TEMP_1194" : {
    "message" : [
      "queryName must be specified for memory sink."
    ]
  },
  "_LEGACY_ERROR_TEMP_1195" : {
    "message" : [
      "'<source>' is not supported with continuous trigger."
    ]
  },
  "_LEGACY_ERROR_TEMP_1196" : {
    "message" : [
      "<columnType> column <columnName> not found in existing columns (<validColumnNames>)."
    ]
  },
  "_LEGACY_ERROR_TEMP_1197" : {
    "message" : [
      "'<operation>' does not support partitioning."
    ]
  },
  "_LEGACY_ERROR_TEMP_1198" : {
    "message" : [
      "Function '<unbound>' cannot process input: (<arguments>): <unsupported>."
    ]
  },
  "_LEGACY_ERROR_TEMP_1199" : {
    "message" : [
      "Invalid bound function '<bound>: there are <argsLen> arguments but <inputTypesLen> parameters returned from 'inputTypes()'."
    ]
  },
  "_LEGACY_ERROR_TEMP_1201" : {
    "message" : [
      "Cannot resolve column name \"<colName>\" among (<fieldNames>)."
    ]
  },
  "_LEGACY_ERROR_TEMP_1205" : {
    "message" : [
      "Expected only partition pruning predicates: <nonPartitionPruningPredicates>."
    ]
  },
  "_LEGACY_ERROR_TEMP_1207" : {
    "message" : [
      "The duration and time inputs to window must be an integer, long or string literal."
    ]
  },
  "_LEGACY_ERROR_TEMP_1210" : {
    "message" : [
      "The second argument in <funcName> should be a boolean literal."
    ]
  },
  "_LEGACY_ERROR_TEMP_1211" : {
    "message" : [
      "Detected implicit cartesian product for <joinType> join between logical plans",
      "<leftPlan>",
      "and",
      "<rightPlan>",
      "Join condition is missing or trivial.",
      "Either: use the CROSS JOIN syntax to allow cartesian products between these relations, or: enable implicit cartesian products by setting the configuration variable spark.sql.crossJoin.enabled=true."
    ]
  },
  "_LEGACY_ERROR_TEMP_1212" : {
    "message" : [
      "Found conflicting attributes <conflictingAttrs> in the condition joining outer plan:",
      "<outerPlan>",
      "and subplan:",
      "<subplan>."
    ]
  },
  "_LEGACY_ERROR_TEMP_1213" : {
    "message" : [
      "Window expression is empty in <expr>."
    ]
  },
  "_LEGACY_ERROR_TEMP_1214" : {
    "message" : [
      "Found different window function type in <windowExpressions>."
    ]
  },
  "_LEGACY_ERROR_TEMP_1218" : {
    "message" : [
      "<tableIdentifier> should be converted to HadoopFsRelation."
    ]
  },
  "_LEGACY_ERROR_TEMP_1219" : {
    "message" : [
      "Hive metastore does not support altering database location."
    ]
  },
  "_LEGACY_ERROR_TEMP_1222" : {
    "message" : [
      "Unknown resource type: <resourceType>."
    ]
  },
  "_LEGACY_ERROR_TEMP_1223" : {
    "message" : [
      "Invalid field id '<field>' in day-time interval. Supported interval fields: <supportedIds>."
    ]
  },
  "_LEGACY_ERROR_TEMP_1224" : {
    "message" : [
      "'interval <startFieldName> to <endFieldName>' is invalid."
    ]
  },
  "_LEGACY_ERROR_TEMP_1225" : {
    "message" : [
      "Invalid field id '<field>' in year-month interval. Supported interval fields: <supportedIds>."
    ]
  },
  "_LEGACY_ERROR_TEMP_1226" : {
    "message" : [
      "The SQL config '<configName>' was removed in the version <version>. <comment>"
    ]
  },
  "_LEGACY_ERROR_TEMP_1228" : {
    "message" : [
      "Decimal scale (<scale>) cannot be greater than precision (<precision>)."
    ]
  },
  "_LEGACY_ERROR_TEMP_1232" : {
    "message" : [
      "Partition spec is invalid. The spec (<specKeys>) must match the partition spec (<partitionColumnNames>) defined in table '<tableName>'."
    ]
  },
  "_LEGACY_ERROR_TEMP_1237" : {
    "message" : [
      "The list of partition columns with values in partition specification for table '<table>' in database '<database>' is not a prefix of the list of partition columns defined in the table schema. Expected a prefix of [<schemaColumns>], but got [<specColumns>]."
    ]
  },
  "_LEGACY_ERROR_TEMP_1239" : {
    "message" : [
      "Analyzing column statistics is not supported for column <name> of data type: <dataType>."
    ]
  },
  "_LEGACY_ERROR_TEMP_1241" : {
    "message" : [
      "CREATE-TABLE-AS-SELECT cannot create table with location to a non-empty directory <tablePath>. To allow overwriting the existing non-empty directory, set '<config>' to true."
    ]
  },
  "_LEGACY_ERROR_TEMP_1246" : {
    "message" : [
      "Can't find column `<name>` given table data columns <fieldNames>."
    ]
  },
  "_LEGACY_ERROR_TEMP_1247" : {
    "message" : [
      "Operation not allowed: ALTER TABLE SET [SERDE | SERDEPROPERTIES] for a specific partition is not supported for tables created with the datasource API."
    ]
  },
  "_LEGACY_ERROR_TEMP_1250" : {
    "message" : [
      "<action> is not allowed on <tableName> since filesource partition management is disabled (spark.sql.hive.manageFilesourcePartitions = false)."
    ]
  },
  "_LEGACY_ERROR_TEMP_1251" : {
    "message" : [
      "<action> is not allowed on <tableName> since its partition metadata is not stored in the Hive metastore. To import this information into the metastore, run `msck repair table <tableName>`."
    ]
  },
  "_LEGACY_ERROR_TEMP_1255" : {
    "message" : [
      "Cannot drop built-in function '<functionName>'."
    ]
  },
  "_LEGACY_ERROR_TEMP_1256" : {
    "message" : [
      "Cannot refresh built-in function <functionName>."
    ]
  },
  "_LEGACY_ERROR_TEMP_1257" : {
    "message" : [
      "Cannot refresh temporary function <functionName>."
    ]
  },
  "_LEGACY_ERROR_TEMP_1259" : {
    "message" : [
      "ALTER ADD COLUMNS does not support views. You must drop and re-create the views for adding the new columns. Views: <table>."
    ]
  },
  "_LEGACY_ERROR_TEMP_1260" : {
    "message" : [
      "ALTER ADD COLUMNS does not support datasource table with type <tableType>. You must drop and re-create the table for adding the new columns. Tables: <table>."
    ]
  },
  "_LEGACY_ERROR_TEMP_1261" : {
    "message" : [
      "LOAD DATA is not supported for datasource tables: <tableIdentWithDB>."
    ]
  },
  "_LEGACY_ERROR_TEMP_1262" : {
    "message" : [
      "LOAD DATA target table <tableIdentWithDB> is partitioned, but no partition spec is provided."
    ]
  },
  "_LEGACY_ERROR_TEMP_1263" : {
    "message" : [
      "LOAD DATA target table <tableIdentWithDB> is partitioned, but number of columns in provided partition spec (<partitionSize>) do not match number of partitioned columns in table (<targetTableSize>)."
    ]
  },
  "_LEGACY_ERROR_TEMP_1264" : {
    "message" : [
      "LOAD DATA target table <tableIdentWithDB> is not partitioned, but a partition spec was provided."
    ]
  },
  "_LEGACY_ERROR_TEMP_1266" : {
    "message" : [
      "Operation not allowed: TRUNCATE TABLE on external tables: <tableIdentWithDB>."
    ]
  },
  "_LEGACY_ERROR_TEMP_1267" : {
    "message" : [
      "Operation not allowed: TRUNCATE TABLE ... PARTITION is not supported for tables that are not partitioned: <tableIdentWithDB>."
    ]
  },
  "_LEGACY_ERROR_TEMP_1268" : {
    "message" : [
      "Failed to truncate table <tableIdentWithDB> when removing data of the path: <path>."
    ]
  },
  "_LEGACY_ERROR_TEMP_1276" : {
    "message" : [
      "The logical plan that represents the view is not analyzed."
    ]
  },
  "_LEGACY_ERROR_TEMP_1280" : {
    "message" : [
      "It is not allowed to create a persisted view from the Dataset API."
    ]
  },
  "_LEGACY_ERROR_TEMP_1286" : {
    "message" : [
      "User-defined partition column <columnName> not found in the JDBC relation: <schema>."
    ]
  },
  "_LEGACY_ERROR_TEMP_1287" : {
    "message" : [
      "Partition column type should be <numericType>, <dateType>, or <timestampType>, but <dataType> found."
    ]
  },
  "_LEGACY_ERROR_TEMP_1288" : {
    "message" : [
      "Table or view '<name>' already exists. SaveMode: ErrorIfExists."
    ]
  },
  "_LEGACY_ERROR_TEMP_1290" : {
    "message" : [
      "Text data source supports only a single column, and you have <schemaSize> columns."
    ]
  },
  "_LEGACY_ERROR_TEMP_1291" : {
    "message" : [
      "Can't find required partition column <readField> in partition schema <partitionSchema>."
    ]
  },
  "_LEGACY_ERROR_TEMP_1292" : {
    "message" : [
      "Temporary view '<tableIdent>' should not have specified a database."
    ]
  },
  "_LEGACY_ERROR_TEMP_1293" : {
    "message" : [
      "Hive data source can only be used with tables, you can't use it with CREATE TEMP VIEW USING."
    ]
  },
  "_LEGACY_ERROR_TEMP_1294" : {
    "message" : [
      "The timestamp provided for the '<strategy>' option is invalid. The expected format is 'YYYY-MM-DDTHH:mm:ss', but the provided timestamp: <timeString>."
    ]
  },
  "_LEGACY_ERROR_TEMP_1295" : {
    "message" : [
      "Set a host to read from with option(\"host\", ...)."
    ]
  },
  "_LEGACY_ERROR_TEMP_1296" : {
    "message" : [
      "Set a port to read from with option(\"port\", ...)."
    ]
  },
  "_LEGACY_ERROR_TEMP_1297" : {
    "message" : [
      "IncludeTimestamp must be set to either \"true\" or \"false\"."
    ]
  },
  "_LEGACY_ERROR_TEMP_1298" : {
    "message" : [
      "checkpointLocation must be specified either through option(\"checkpointLocation\", ...) or SparkSession.conf.set(\"<config>\", ...)."
    ]
  },
  "_LEGACY_ERROR_TEMP_1299" : {
    "message" : [
      "This query does not support recovering from checkpoint location. Delete <checkpointPath> to start over."
    ]
  },
  "_LEGACY_ERROR_TEMP_1300" : {
    "message" : [
      "Unable to find the column `<colName>` given [<actualColumns>]."
    ]
  },
  "_LEGACY_ERROR_TEMP_1306" : {
    "message" : [
      "There is a 'path' or 'paths' option set and load() is called with path parameters. Either remove the path option if it's the same as the path parameter, or add it to the load() parameter if you do want to read multiple paths. To ignore this check, set '<config>' to 'true'."
    ]
  },
  "_LEGACY_ERROR_TEMP_1307" : {
    "message" : [
      "There is a 'path' option set and save() is called with a path parameter. Either remove the path option, or call save() without the parameter. To ignore this check, set '<config>' to 'true'."
    ]
  },
  "_LEGACY_ERROR_TEMP_1309" : {
    "message" : [
      "insertInto() can't be used together with partitionBy(). Partition columns have already been defined for the table. It is not necessary to use partitionBy()."
    ]
  },
  "_LEGACY_ERROR_TEMP_1310" : {
    "message" : [
      "Couldn't find a catalog to handle the identifier <quote>."
    ]
  },
  "_LEGACY_ERROR_TEMP_1312" : {
    "message" : [
      "'<operation>' does not support bucketBy right now."
    ]
  },
  "_LEGACY_ERROR_TEMP_1313" : {
    "message" : [
      "'<operation>' does not support bucketBy and sortBy right now."
    ]
  },
  "_LEGACY_ERROR_TEMP_1316" : {
    "message" : [
      "Invalid partition transformation: <expr>."
    ]
  },
  "_LEGACY_ERROR_TEMP_1320" : {
    "message" : [
      "Typed column <typedCol> that needs input type and schema cannot be passed in untyped `select` API. Use the typed `Dataset.select` API instead."
    ]
  },
  "_LEGACY_ERROR_TEMP_1321" : {
    "message" : [
      "Invalid view name: <viewName>."
    ]
  },
  "_LEGACY_ERROR_TEMP_1322" : {
    "message" : [
      "Invalid number of buckets: bucket(<numBuckets>, <e>)."
    ]
  },
  "_LEGACY_ERROR_TEMP_1323" : {
    "message" : [
      "\"<colName>\" is not a numeric column. Aggregation function can only be applied on a numeric column."
    ]
  },
  "_LEGACY_ERROR_TEMP_1324" : {
    "message" : [
      "The pivot column <pivotColumn> has more than <maxValues> distinct values, this could indicate an error. If this was intended, set <config> to at least the number of distinct values of the pivot column."
    ]
  },
  "_LEGACY_ERROR_TEMP_1327" : {
    "message" : [
      "Command execution is not supported in runner <runner>."
    ]
  },
  "_LEGACY_ERROR_TEMP_1328" : {
    "message" : [
      "Can not instantiate class <className>, please make sure it has public non argument constructor."
    ]
  },
  "_LEGACY_ERROR_TEMP_1329" : {
    "message" : [
      "Can not load class <className>, please make sure it is on the classpath."
    ]
  },
  "_LEGACY_ERROR_TEMP_1330" : {
    "message" : [
      "Class <className> doesn't implement interface UserDefinedAggregateFunction."
    ]
  },
  "_LEGACY_ERROR_TEMP_1332" : {
    "message" : [
      "<errorMessage>"
    ]
  },
  "_LEGACY_ERROR_TEMP_1338" : {
    "message" : [
      "Sinks cannot request distribution and ordering in continuous execution mode."
    ]
  },
  "_LEGACY_ERROR_TEMP_2003" : {
    "message" : [
      "Unsuccessful try to zip maps with <size> unique keys due to exceeding the array size limit <maxRoundedArrayLength>."
    ]
  },
  "_LEGACY_ERROR_TEMP_2005" : {
    "message" : [
      "Type <dataType> does not support ordered operations."
    ]
  },
  "_LEGACY_ERROR_TEMP_2017" : {
    "message" : [
      "not resolved."
    ]
  },
  "_LEGACY_ERROR_TEMP_2026" : {
    "message" : [
      "Failed to convert value <value> (class of <cls>) with the type of <dataType> to JSON."
    ]
  },
  "_LEGACY_ERROR_TEMP_2027" : {
    "message" : [
      "Unexpected operator <op> in correlated subquery<pos>."
    ]
  },
  "_LEGACY_ERROR_TEMP_2028" : {
    "message" : [
      "This line should be unreachable<err>."
    ]
  },
  "_LEGACY_ERROR_TEMP_2030" : {
    "message" : [
      "Can not handle nested schema yet...  plan <plan>."
    ]
  },
  "_LEGACY_ERROR_TEMP_2031" : {
    "message" : [
      "The input external row cannot be null."
    ]
  },
  "_LEGACY_ERROR_TEMP_2032" : {
    "message" : [
      "<fieldCannotBeNullMsg>"
    ]
  },
  "_LEGACY_ERROR_TEMP_2033" : {
    "message" : [
      "Unable to create database <name> as failed to create its directory <locationUri>."
    ]
  },
  "_LEGACY_ERROR_TEMP_2034" : {
    "message" : [
      "Unable to drop database <name> as failed to delete its directory <locationUri>."
    ]
  },
  "_LEGACY_ERROR_TEMP_2035" : {
    "message" : [
      "Unable to create table <table> as failed to create its directory <defaultTableLocation>."
    ]
  },
  "_LEGACY_ERROR_TEMP_2036" : {
    "message" : [
      "Unable to delete partition path <partitionPath>."
    ]
  },
  "_LEGACY_ERROR_TEMP_2037" : {
    "message" : [
      "Unable to drop table <table> as failed to delete its directory <dir>."
    ]
  },
  "_LEGACY_ERROR_TEMP_2038" : {
    "message" : [
      "Unable to rename table <oldName> to <newName> as failed to rename its directory <oldDir>."
    ]
  },
  "_LEGACY_ERROR_TEMP_2039" : {
    "message" : [
      "Unable to create partition path <partitionPath>."
    ]
  },
  "_LEGACY_ERROR_TEMP_2040" : {
    "message" : [
      "Unable to rename partition path <oldPartPath>."
    ]
  },
  "_LEGACY_ERROR_TEMP_2041" : {
    "message" : [
      "<methodName> is not implemented."
    ]
  },
  "_LEGACY_ERROR_TEMP_2045" : {
    "message" : [
      "Unsupported table change: <message>"
    ]
  },
  "_LEGACY_ERROR_TEMP_2046" : {
    "message" : [
      "[BUG] Not a DataSourceRDDPartition: <split>."
    ]
  },
  "_LEGACY_ERROR_TEMP_2047" : {
    "message" : [
      "'path' is not specified."
    ]
  },
  "_LEGACY_ERROR_TEMP_2048" : {
    "message" : [
      "Schema must be specified when creating a streaming source DataFrame. If some files already exist in the directory, then depending on the file format you may be able to create a static DataFrame on that directory with 'spark.read.load(directory)' and infer schema from it."
    ]
  },
  "_LEGACY_ERROR_TEMP_2049" : {
    "message" : [
      "Data source <className> does not support streamed <operator>."
    ]
  },
  "_LEGACY_ERROR_TEMP_2050" : {
    "message" : [
      "Expected exactly one path to be specified, but got: <paths>."
    ]
  },
  "_LEGACY_ERROR_TEMP_2052" : {
    "message" : [
      "<className> was removed in Spark 2.0. Please check if your library is compatible with Spark 2.0."
    ]
  },
  "_LEGACY_ERROR_TEMP_2053" : {
    "message" : [
      "buildReader is not supported for <format>."
    ]
  },
  "_LEGACY_ERROR_TEMP_2056" : {
    "message" : [
      "Unable to clear output directory <staticPrefixPath> prior to writing to it."
    ]
  },
  "_LEGACY_ERROR_TEMP_2057" : {
    "message" : [
      "Unable to clear partition directory <path> prior to writing to it."
    ]
  },
  "_LEGACY_ERROR_TEMP_2059" : {
    "message" : [
      "End of stream."
    ]
  },
  "_LEGACY_ERROR_TEMP_2060" : {
    "message" : [
      "The fallback v1 relation reports inconsistent schema:",
      "Schema of v2 scan: <v2Schema>.",
      "Schema of v1 relation: <v1Schema>."
    ]
  },
  "_LEGACY_ERROR_TEMP_2061" : {
    "message" : [
      "No records should be returned from EmptyDataReader."
    ]
  },
  "_LEGACY_ERROR_TEMP_2065" : {
    "message" : [
      "Cannot create columnar reader."
    ]
  },
  "_LEGACY_ERROR_TEMP_2066" : {
    "message" : [
      "Invalid namespace name: <namespace>."
    ]
  },
  "_LEGACY_ERROR_TEMP_2068" : {
    "message" : [
      "Missing database location."
    ]
  },
  "_LEGACY_ERROR_TEMP_2070" : {
    "message" : [
      "Writing job failed."
    ]
  },
  "_LEGACY_ERROR_TEMP_2071" : {
    "message" : [
      "Commit denied for partition <partId> (task <taskId>, attempt <attemptId>, stage <stageId>.<stageAttempt>)."
    ]
  },
  "_LEGACY_ERROR_TEMP_2073" : {
    "message" : [
      "Cannot create JDBC table with partition."
    ]
  },
  "_LEGACY_ERROR_TEMP_2074" : {
    "message" : [
      "user-specified schema."
    ]
  },
  "_LEGACY_ERROR_TEMP_2076" : {
    "message" : [
      "The length of <path> is <len>, which exceeds the max length allowed: <maxLength>."
    ]
  },
  "_LEGACY_ERROR_TEMP_2077" : {
    "message" : [
      "Unsupported field name: <fieldName>."
    ]
  },
  "_LEGACY_ERROR_TEMP_2078" : {
    "message" : [
      "Both '<jdbcTableName>' and '<jdbcQueryString>' can not be specified at the same time."
    ]
  },
  "_LEGACY_ERROR_TEMP_2079" : {
    "message" : [
      "Option '<jdbcTableName>' or '<jdbcQueryString>' is required."
    ]
  },
  "_LEGACY_ERROR_TEMP_2080" : {
    "message" : [
      "Option `<optionName>` can not be empty."
    ]
  },
  "_LEGACY_ERROR_TEMP_2081" : {
    "message" : [
      "Invalid value `<value>` for parameter `<jdbcTxnIsolationLevel>`. This can be `NONE`, `READ_UNCOMMITTED`, `READ_COMMITTED`, `REPEATABLE_READ` or `SERIALIZABLE`."
    ]
  },
  "_LEGACY_ERROR_TEMP_2082" : {
    "message" : [
      "Can't get JDBC type for <catalogString>."
    ]
  },
  "_LEGACY_ERROR_TEMP_2083" : {
    "message" : [
      "Unsupported type <content>."
    ]
  },
  "_LEGACY_ERROR_TEMP_2084" : {
    "message" : [
      "Unsupported array element type <catalogString> based on binary."
    ]
  },
  "_LEGACY_ERROR_TEMP_2085" : {
    "message" : [
      "Nested arrays unsupported."
    ]
  },
  "_LEGACY_ERROR_TEMP_2086" : {
    "message" : [
      "Can't translate non-null value for field <pos>."
    ]
  },
  "_LEGACY_ERROR_TEMP_2087" : {
    "message" : [
      "Invalid value `<n>` for parameter `<jdbcNumPartitions>` in table writing via JDBC. The minimum value is 1."
    ]
  },
  "_LEGACY_ERROR_TEMP_2089" : {
    "message" : [
      "DataType: <catalogString>."
    ]
  },
  "_LEGACY_ERROR_TEMP_2090" : {
    "message" : [
      "The input filter of <owner> should be fully convertible."
    ]
  },
  "_LEGACY_ERROR_TEMP_2093" : {
    "message" : [
      "Found duplicate field(s) \"<requiredFieldName>\": <matchedOrcFields> in case-insensitive mode."
    ]
  },
  "_LEGACY_ERROR_TEMP_2094" : {
    "message" : [
      "Found duplicate field(s) \"<requiredId>\": <matchedFields> in id mapping mode."
    ]
  },
  "_LEGACY_ERROR_TEMP_2095" : {
    "message" : [
      "Failed to merge incompatible schemas <left> and <right>."
    ]
  },
  "_LEGACY_ERROR_TEMP_2096" : {
    "message" : [
      "<ddl> is not supported temporarily."
    ]
  },
  "_LEGACY_ERROR_TEMP_2097" : {
    "message" : [
      "Could not execute broadcast in <timeout> secs. You can increase the timeout for broadcasts via <broadcastTimeout> or disable broadcast join by setting <autoBroadcastJoinThreshold> to -1 or remove the broadcast hint if it exists in your code."
    ]
  },
  "_LEGACY_ERROR_TEMP_2098" : {
    "message" : [
      "Could not compare cost with <cost>."
    ]
  },
  "_LEGACY_ERROR_TEMP_2100" : {
    "message" : [
      "not support type: <dataType>."
    ]
  },
  "_LEGACY_ERROR_TEMP_2101" : {
    "message" : [
      "Not support non-primitive type now."
    ]
  },
  "_LEGACY_ERROR_TEMP_2103" : {
    "message" : [
      "Dictionary encoding should not be used because of dictionary overflow."
    ]
  },
  "_LEGACY_ERROR_TEMP_2105" : {
    "message" : [
      "Could not allocate memory to grow BytesToBytesMap."
    ]
  },
  "_LEGACY_ERROR_TEMP_2106" : {
    "message" : [
      "Can't acquire <size> bytes memory to build hash relation, got <got> bytes."
    ]
  },
  "_LEGACY_ERROR_TEMP_2107" : {
    "message" : [
      "There is not enough memory to build hash map."
    ]
  },
  "_LEGACY_ERROR_TEMP_2108" : {
    "message" : [
      "Does not support row that is larger than 256M."
    ]
  },
  "_LEGACY_ERROR_TEMP_2109" : {
    "message" : [
      "Cannot build HashedRelation with more than 1/3 billion unique keys."
    ]
  },
  "_LEGACY_ERROR_TEMP_2110" : {
    "message" : [
      "Cannot build a HashedRelation that is larger than 8G."
    ]
  },
  "_LEGACY_ERROR_TEMP_2111" : {
    "message" : [
      "Failed to push a row into <rowQueue>."
    ]
  },
  "_LEGACY_ERROR_TEMP_2112" : {
    "message" : [
      "Unexpected window function frame <frame>."
    ]
  },
  "_LEGACY_ERROR_TEMP_2115" : {
    "message" : [
      "Unknown column: <unknownColumn>."
    ]
  },
  "_LEGACY_ERROR_TEMP_2116" : {
    "message" : [
      "Unexpected: <o>."
    ]
  },
  "_LEGACY_ERROR_TEMP_2120" : {
    "message" : [
      "Do not support array of type <clazz>."
    ]
  },
  "_LEGACY_ERROR_TEMP_2121" : {
    "message" : [
      "Do not support type <clazz>."
    ]
  },
  "_LEGACY_ERROR_TEMP_2124" : {
    "message" : [
      "Failed to merge decimal types with incompatible scale <leftScale> and <rightScale>."
    ]
  },
  "_LEGACY_ERROR_TEMP_2126" : {
    "message" : [
      "Unsuccessful attempt to build maps with <size> elements due to exceeding the map size limit <maxRoundedArrayLength>."
    ]
  },
  "_LEGACY_ERROR_TEMP_2128" : {
    "message" : [
      "The key array and value array of MapData must have the same length."
    ]
  },
  "_LEGACY_ERROR_TEMP_2129" : {
    "message" : [
      "Conflict found: Field <field> <actual> differs from <field> <expected> derived from <candidate>."
    ]
  },
  "_LEGACY_ERROR_TEMP_2131" : {
    "message" : [
      "Exception when registering StreamingQueryListener."
    ]
  },
  "_LEGACY_ERROR_TEMP_2144" : {
    "message" : [
      "Unable to find constructor for <tpe>. This could happen if <tpe> is an interface, or a trait without companion object constructor."
    ]
  },
  "_LEGACY_ERROR_TEMP_2145" : {
    "message" : [
      "<paramName> cannot be more than one character."
    ]
  },
  "_LEGACY_ERROR_TEMP_2146" : {
    "message" : [
      "<paramName> should be an integer. Found <value>."
    ]
  },
  "_LEGACY_ERROR_TEMP_2147" : {
    "message" : [
      "<paramName> flag can be true or false."
    ]
  },
  "_LEGACY_ERROR_TEMP_2148" : {
    "message" : [
      "null value found but field <name> is not nullable."
    ]
  },
  "_LEGACY_ERROR_TEMP_2154" : {
    "message" : [
      "Failed to get outer pointer for <innerCls>."
    ]
  },
  "_LEGACY_ERROR_TEMP_2155" : {
    "message" : [
      "<userClass> is not annotated with SQLUserDefinedType nor registered with UDTRegistration.}"
    ]
  },
  "_LEGACY_ERROR_TEMP_2163" : {
    "message" : [
      "Initial type <dataType> must be a <target>."
    ]
  },
  "_LEGACY_ERROR_TEMP_2164" : {
    "message" : [
      "Initial type <dataType> must be an <arrayType>, a <structType> or a <mapType>."
    ]
  },
  "_LEGACY_ERROR_TEMP_2166" : {
    "message" : [
      "Malformed JSON."
    ]
  },
  "_LEGACY_ERROR_TEMP_2168" : {
    "message" : [
      "Decorrelate inner query through <plan> is not supported."
    ]
  },
  "_LEGACY_ERROR_TEMP_2169" : {
    "message" : [
      "This method should not be called in the analyzer."
    ]
  },
  "_LEGACY_ERROR_TEMP_2170" : {
    "message" : [
      "Cannot safely merge SERDEPROPERTIES:",
      "<props1>",
      "<props2>",
      "The conflict keys: <conflictKeys>."
    ]
  },
  "_LEGACY_ERROR_TEMP_2171" : {
    "message" : [
      "Not supported pair: <r1>, <r2> at <function>()."
    ]
  },
  "_LEGACY_ERROR_TEMP_2172" : {
    "message" : [
      "Once strategy's idempotence is broken for batch <batchName>",
      "<plan>."
    ]
  },
  "_LEGACY_ERROR_TEMP_2176" : {
    "message" : [
      "Cannot create array with <numElements> elements of data due to exceeding the limit <maxRoundedArrayLength> elements for ArrayData. <additionalErrorMessage>"
    ]
  },
  "_LEGACY_ERROR_TEMP_2179" : {
    "message" : [
      "HiveServer2 Kerberos principal or keytab is not correctly configured."
    ]
  },
  "_LEGACY_ERROR_TEMP_2180" : {
    "message" : [
      "Parent SparkUI to attach this tab to not found."
    ]
  },
  "_LEGACY_ERROR_TEMP_2181" : {
    "message" : [
      "inferSchema is not supported for hive data source."
    ]
  },
  "_LEGACY_ERROR_TEMP_2182" : {
    "message" : [
      "Requested partitioning does not match the <tableIdentifier> table:",
      "Requested partitions: <partitionKeys>.",
      "Table partitions: <partitionColumnNames>."
    ]
  },
  "_LEGACY_ERROR_TEMP_2183" : {
    "message" : [
      "Dynamic partition key <key> is not among written partition paths."
    ]
  },
  "_LEGACY_ERROR_TEMP_2184" : {
    "message" : [
      "Cannot remove partition directory '<partitionPath>'."
    ]
  },
  "_LEGACY_ERROR_TEMP_2185" : {
    "message" : [
      "Cannot create staging directory: <message>"
    ]
  },
  "_LEGACY_ERROR_TEMP_2186" : {
    "message" : [
      "The SerDe interface removed since Hive 2.3(HIVE-15167). Please migrate your custom SerDes to Hive 2.3. See HIVE-15167 for more details."
    ]
  },
  "_LEGACY_ERROR_TEMP_2187" : {
    "message" : [
      "<message>, db: <dbName>, table: <tableName>."
    ]
  },
  "_LEGACY_ERROR_TEMP_2192" : {
    "message" : [
      "Partition filter cannot have both `\"` and `'` characters."
    ]
  },
  "_LEGACY_ERROR_TEMP_2193" : {
    "message" : [
      "Caught Hive MetaException attempting to get partition metadata by filter from Hive. You can set the Spark configuration setting <hiveMetastorePartitionPruningFallbackOnException> to true to work around this problem, however this will result in degraded performance. Please report a bug: https://issues.apache.org/jira/browse/SPARK."
    ]
  },
  "_LEGACY_ERROR_TEMP_2194" : {
    "message" : [
      "Unsupported Hive Metastore version <version>. Please set <key> with a valid version."
    ]
  },
  "_LEGACY_ERROR_TEMP_2195" : {
    "message" : [
      "<cnf> when creating Hive client using classpath: <execJars> Please make sure that jars for your version of hive and hadoop are included in the paths passed to <key>."
    ]
  },
  "_LEGACY_ERROR_TEMP_2198" : {
    "message" : [
      "Failed to rename as <dstPath> already exists."
    ]
  },
  "_LEGACY_ERROR_TEMP_2200" : {
    "message" : [
      "Error: we detected a possible problem with the location of your \"_spark_metadata\"",
      "directory and you likely need to move it before restarting this query.",
      "",
      "Earlier version of Spark incorrectly escaped paths when writing out the",
      "\"_spark_metadata\" directory for structured streaming. While this was corrected in",
      "Spark 3.0, it appears that your query was started using an earlier version that",
      "",
      "Correct \"_spark_metadata\" Directory: <metadataPath>",
      "Incorrect \"_spark_metadata\" Directory: <legacyMetadataPath>",
      "",
      "Please move the data from the incorrect directory to the correct one, delete the",
      "incorrect directory, and then restart this query. If you believe you are receiving",
      "this message in error, you can disable it with the SQL conf",
      "<StreamingCheckpointEscapedPathCheckEnabled>."
    ]
  },
  "_LEGACY_ERROR_TEMP_2201" : {
    "message" : [
      "Partition column <col> not found in schema <schema>."
    ]
  },
  "_LEGACY_ERROR_TEMP_2203" : {
    "message" : [
      "Cannot set timeout duration without enabling processing time timeout in [map|flatMap]GroupsWithState."
    ]
  },
  "_LEGACY_ERROR_TEMP_2204" : {
    "message" : [
      "Cannot get event time watermark timestamp without setting watermark before [map|flatMap]GroupsWithState."
    ]
  },
  "_LEGACY_ERROR_TEMP_2205" : {
    "message" : [
      "Cannot set timeout timestamp without enabling event time timeout in [map|flatMapGroupsWithState."
    ]
  },
  "_LEGACY_ERROR_TEMP_2207" : {
    "message" : [
      "Multiple streaming queries are concurrently using <path>."
    ]
  },
  "_LEGACY_ERROR_TEMP_2208" : {
    "message" : [
      "<commitProtocol> does not support adding files with an absolute path."
    ]
  },
  "_LEGACY_ERROR_TEMP_2209" : {
    "message" : [
      "Data source <srcName> does not support microbatch processing.",
      "",
      "Either the data source is disabled at",
      "SQLConf.get.DISABLED_V2_STREAMING_MICROBATCH_READERS.key (The disabled sources",
      "are [<disabledSources>]) or the table <table> does not have MICRO_BATCH_READ",
      "capability. Meanwhile, the fallback, data source v1, is not available.\""
    ]
  },
  "_LEGACY_ERROR_TEMP_2210" : {
    "message" : [
      "StreamingRelationExec cannot be executed."
    ]
  },
  "_LEGACY_ERROR_TEMP_2212" : {
    "message" : [
      "Invalid catalog name: <name>."
    ]
  },
  "_LEGACY_ERROR_TEMP_2214" : {
    "message" : [
      "Plugin class for catalog '<name>' does not implement CatalogPlugin: <pluginClassName>."
    ]
  },
  "_LEGACY_ERROR_TEMP_2215" : {
    "message" : [
      "Cannot find catalog plugin class for catalog '<name>': <pluginClassName>."
    ]
  },
  "_LEGACY_ERROR_TEMP_2216" : {
    "message" : [
      "Failed to find public no-arg constructor for catalog '<name>': <pluginClassName>)."
    ]
  },
  "_LEGACY_ERROR_TEMP_2217" : {
    "message" : [
      "Failed to call public no-arg constructor for catalog '<name>': <pluginClassName>)."
    ]
  },
  "_LEGACY_ERROR_TEMP_2218" : {
    "message" : [
      "Cannot instantiate abstract catalog plugin class for catalog '<name>': <pluginClassName>."
    ]
  },
  "_LEGACY_ERROR_TEMP_2219" : {
    "message" : [
      "Failed during instantiating constructor for catalog '<name>': <pluginClassName>."
    ]
  },
  "_LEGACY_ERROR_TEMP_2220" : {
    "message" : [
      ""
    ]
  },
  "_LEGACY_ERROR_TEMP_2222" : {
    "message" : [
      "Cannot mutate ReadOnlySQLConf."
    ]
  },
  "_LEGACY_ERROR_TEMP_2223" : {
    "message" : [
      "Cannot clone/copy ReadOnlySQLConf."
    ]
  },
  "_LEGACY_ERROR_TEMP_2224" : {
    "message" : [
      "Cannot get SQLConf inside scheduler event loop thread."
    ]
  },
  "_LEGACY_ERROR_TEMP_2225" : {
    "message" : [
      ""
    ]
  },
  "_LEGACY_ERROR_TEMP_2226" : {
    "message" : [
      "null literals can't be casted to <name>."
    ]
  },
  "_LEGACY_ERROR_TEMP_2227" : {
    "message" : [
      "<name> is not an UserDefinedType. Please make sure registering an UserDefinedType for <userClass>."
    ]
  },
  "_LEGACY_ERROR_TEMP_2228" : {
    "message" : [
      "Can not load in UserDefinedType <name> for user class <userClass>."
    ]
  },
  "_LEGACY_ERROR_TEMP_2229" : {
    "message" : [
      "<name> is not a public class. Only public classes are supported."
    ]
  },
  "_LEGACY_ERROR_TEMP_2230" : {
    "message" : [
      "Primitive types are not supported."
    ]
  },
  "_LEGACY_ERROR_TEMP_2233" : {
    "message" : [
      "Only Data Sources providing FileFormat are supported: <providingClass>."
    ]
  },
  "_LEGACY_ERROR_TEMP_2234" : {
    "message" : [
      "Failed to set original ACL <aclEntries> back to the created path: <path>. Exception: <message>"
    ]
  },
  "_LEGACY_ERROR_TEMP_2235" : {
    "message" : [
      "Multiple failures in stage materialization."
    ]
  },
  "_LEGACY_ERROR_TEMP_2236" : {
    "message" : [
      "Unrecognized compression scheme type ID: <typeId>."
    ]
  },
  "_LEGACY_ERROR_TEMP_2237" : {
    "message" : [
      "<className>.getParentLogger is not yet implemented."
    ]
  },
  "_LEGACY_ERROR_TEMP_2241" : {
    "message" : [
      "Nonatomic partition table <tableName> can not add multiple partitions."
    ]
  },
  "_LEGACY_ERROR_TEMP_2242" : {
    "message" : [
      "<provider> source does not support user-specified schema."
    ]
  },
  "_LEGACY_ERROR_TEMP_2243" : {
    "message" : [
      "Nonatomic partition table <tableName> can not drop multiple partitions."
    ]
  },
  "_LEGACY_ERROR_TEMP_2244" : {
    "message" : [
      "The table <tableName> does not support truncation of multiple partition."
    ]
  },
  "_LEGACY_ERROR_TEMP_2245" : {
    "message" : [
      "Table does not support overwrite by expression: <table>."
    ]
  },
  "_LEGACY_ERROR_TEMP_2246" : {
    "message" : [
      "Table does not support dynamic partition overwrite: <table>."
    ]
  },
  "_LEGACY_ERROR_TEMP_2248" : {
    "message" : [
      "Cannot broadcast the table over <maxBroadcastTableRows> rows: <numRows> rows."
    ]
  },
  "_LEGACY_ERROR_TEMP_2249" : {
    "message" : [
      "Cannot broadcast the table that is larger than <maxBroadcastTableBytes>: <dataSize>."
    ]
  },
  "_LEGACY_ERROR_TEMP_2250" : {
    "message" : [
      "Not enough memory to build and broadcast the table to all worker nodes. As a workaround, you can either disable broadcast by setting <autoBroadcastJoinThreshold> to -1 or increase the spark driver memory by setting <driverMemory> to a higher value<analyzeTblMsg>"
    ]
  },
  "_LEGACY_ERROR_TEMP_2251" : {
    "message" : [
      "<execName> does not support the execute() code path."
    ]
  },
  "_LEGACY_ERROR_TEMP_2252" : {
    "message" : [
      "Cannot merge <className> with <otherClass>."
    ]
  },
  "_LEGACY_ERROR_TEMP_2253" : {
    "message" : [
      "Data source <sourceName> does not support continuous processing."
    ]
  },
  "_LEGACY_ERROR_TEMP_2254" : {
    "message" : [
      "Data read failed."
    ]
  },
  "_LEGACY_ERROR_TEMP_2255" : {
    "message" : [
      "Epoch marker generation failed."
    ]
  },
  "_LEGACY_ERROR_TEMP_2256" : {
    "message" : [
      "Foreach writer has been aborted due to a task failure."
    ]
  },
  "_LEGACY_ERROR_TEMP_2260" : {
    "message" : [
      "Cannot purge as it might break internal state."
    ]
  },
  "_LEGACY_ERROR_TEMP_2261" : {
    "message" : [
      "Clean up source files is not supported when reading from the output directory of FileStreamSink."
    ]
  },
  "_LEGACY_ERROR_TEMP_2262" : {
    "message" : [
      "latestOffset(Offset, ReadLimit) should be called instead of this method."
    ]
  },
  "_LEGACY_ERROR_TEMP_2263" : {
    "message" : [
      "Error: we detected a possible problem with the location of your checkpoint and you",
      "likely need to move it before restarting this query.",
      "",
      "Earlier version of Spark incorrectly escaped paths when writing out checkpoints for",
      "structured streaming. While this was corrected in Spark 3.0, it appears that your",
      "query was started using an earlier version that incorrectly handled the checkpoint",
      "path.",
      "",
      "Correct Checkpoint Directory: <checkpointPath>",
      "Incorrect Checkpoint Directory: <legacyCheckpointDir>",
      "",
      "Please move the data from the incorrect directory to the correct one, delete the",
      "incorrect directory, and then restart this query. If you believe you are receiving",
      "this message in error, you can disable it with the SQL conf",
      "<StreamingCheckpointEscapedPathCheckEnabled>."
    ]
  },
  "_LEGACY_ERROR_TEMP_2264" : {
    "message" : [
      "Subprocess exited with status <exitCode>. Error: <stderrBuffer>."
    ]
  },
  "_LEGACY_ERROR_TEMP_2265" : {
    "message" : [
      "<nodeName> without serde does not support <dt> as output data type."
    ]
  },
  "_LEGACY_ERROR_TEMP_2266" : {
    "message" : [
      "Invalid `startIndex` provided for generating iterator over the array. Total elements: <numRows>, requested `startIndex`: <startIndex>."
    ]
  },
  "_LEGACY_ERROR_TEMP_2267" : {
    "message" : [
      "The backing <className> has been modified since the creation of this Iterator."
    ]
  },
  "_LEGACY_ERROR_TEMP_2268" : {
    "message" : [
      "<nodeName> does not implement doExecuteBroadcast."
    ]
  },
  "_LEGACY_ERROR_TEMP_2269" : {
    "message" : [
      "<globalTempDB> is a system preserved database, please rename your existing database to resolve the name conflict, or set a different value for <globalTempDatabase>, and launch your Spark application again."
    ]
  },
  "_LEGACY_ERROR_TEMP_2270" : {
    "message" : [
      "comment on table is not supported."
    ]
  },
  "_LEGACY_ERROR_TEMP_2272" : {
    "message" : [
      "Rename column is only supported for MySQL version 8.0 and above."
    ]
  },
  "_LEGACY_ERROR_TEMP_2273" : {
    "message" : [
      "<message>"
    ]
  },
  "_LEGACY_ERROR_TEMP_2277" : {
    "message" : [
      "Number of dynamic partitions created is <numWrittenParts>, which is more than <maxDynamicPartitions>. To solve this try to set <maxDynamicPartitionsKey> to at least <numWrittenParts>."
    ]
  },
  "_LEGACY_ERROR_TEMP_2330" : {
    "message" : [
      "Cannot change nullable column to non-nullable: <fieldName>."
    ]
  },
  "_LEGACY_ERROR_TEMP_2446" : {
    "message" : [
      "Operation not allowed: <cmd> only works on table with location provided: <tableIdentWithDB>"
    ]
  },
  "_LEGACY_ERROR_TEMP_2450" : {
    "message" : [
      "No handler for UDF/UDAF/UDTF '<clazz>'"
    ]
  },
  "_LEGACY_ERROR_TEMP_3000" : {
    "message" : [
      "Unexpected Py4J server <class>."
    ]
  },
  "_LEGACY_ERROR_TEMP_3001" : {
    "message" : [
      "EOFException occurred while reading the port number from <daemonModule>'s stdout<additionalMessage>."
    ]
  },
  "_LEGACY_ERROR_TEMP_3002" : {
    "message" : [
      "Data of type <other> is not supported"
    ]
  },
  "_LEGACY_ERROR_TEMP_3003" : {
    "message" : [
      "Could not compute split, block <blockId> of RDD <id> not found"
    ]
  },
  "_LEGACY_ERROR_TEMP_3004" : {
    "message" : [
      "Attempted to use <string> after its blocks have been removed!"
    ]
  },
  "_LEGACY_ERROR_TEMP_3005" : {
    "message" : [
      "Histogram on either an empty RDD or RDD containing +/-infinity or NaN"
    ]
  },
  "_LEGACY_ERROR_TEMP_3006" : {
    "message" : [
      "empty RDD"
    ]
  },
  "_LEGACY_ERROR_TEMP_3008" : {
    "message" : [
      "Cannot use map-side combining with array keys."
    ]
  },
  "_LEGACY_ERROR_TEMP_3009" : {
    "message" : [
      "HashPartitioner cannot partition array keys."
    ]
  },
  "_LEGACY_ERROR_TEMP_3010" : {
    "message" : [
      "reduceByKeyLocally() does not support array keys"
    ]
  },
  "_LEGACY_ERROR_TEMP_3011" : {
    "message" : [
      "This RDD lacks a SparkContext. It could happen in the following cases:",
      "(1) RDD transformations and actions are NOT invoked by the driver, but inside of other transformations; for example, rdd1.map(x => rdd2.values.count() * x) is invalid because the values transformation and count action cannot be performed inside of the rdd1.map transformation. For more information, see SPARK-5063.",
      "(2) When a Spark Streaming job recovers from checkpoint, this exception will be hit if a reference to an RDD not defined by the streaming job is used in DStream operations. For more information, See SPARK-13758."
    ]
  },
  "_LEGACY_ERROR_TEMP_3012" : {
    "message" : [
      "Cannot change storage level of an RDD after it was already assigned a level"
    ]
  },
  "_LEGACY_ERROR_TEMP_3013" : {
    "message" : [
      "Can only zip RDDs with same number of elements in each partition"
    ]
  },
  "_LEGACY_ERROR_TEMP_3014" : {
    "message" : [
      "empty collection"
    ]
  },
  "_LEGACY_ERROR_TEMP_3015" : {
    "message" : [
      "countByValueApprox() does not support arrays"
    ]
  },
  "_LEGACY_ERROR_TEMP_3016" : {
    "message" : [
      "Checkpoint directory has not been set in the SparkContext"
    ]
  },
  "_LEGACY_ERROR_TEMP_3017" : {
    "message" : [
      "Invalid checkpoint file: <path>"
    ]
  },
  "_LEGACY_ERROR_TEMP_3018" : {
    "message" : [
      "Failed to create checkpoint path <checkpointDirPath>"
    ]
  },
  "_LEGACY_ERROR_TEMP_3019" : {
    "message" : [
      "Checkpoint RDD has a different number of partitions from original RDD. Original",
      "RDD [ID: <originalRDDId>, num of partitions: <originalRDDLength>];",
      "Checkpoint RDD [ID: <newRDDId>, num of partitions: <newRDDLength>]."
    ]
  },
  "_LEGACY_ERROR_TEMP_3020" : {
    "message" : [
      "Checkpoint dir must be specified."
    ]
  },
  "_LEGACY_ERROR_TEMP_3021" : {
    "message" : [
      "Error asking standalone scheduler to shut down executors"
    ]
  },
  "_LEGACY_ERROR_TEMP_3022" : {
    "message" : [
      "Error stopping standalone scheduler's driver endpoint"
    ]
  },
  "_LEGACY_ERROR_TEMP_3023" : {
    "message" : [
      "Can't run submitMapStage on RDD with 0 partitions"
    ]
  },
  "_LEGACY_ERROR_TEMP_3024" : {
    "message" : [
      "attempted to access non-existent accumulator <id>"
    ]
  },
  "_LEGACY_ERROR_TEMP_3025" : {
    "message" : [
      "TaskSetManagers should only send Resubmitted task statuses for tasks in ShuffleMapStages."
    ]
  },
  "_LEGACY_ERROR_TEMP_3026" : {
    "message" : [
      "duration() called on unfinished task"
    ]
  },
  "_LEGACY_ERROR_TEMP_3027" : {
    "message" : [
      "Unrecognized <schedulerModeProperty>: <schedulingModeConf>"
    ]
  },
  "_LEGACY_ERROR_TEMP_3028" : {
    "message" : [
      "<errorMsg>"
    ]
  },
  "_LEGACY_ERROR_TEMP_3029" : {
    "message" : [
      "Exiting due to error from cluster scheduler: <message>"
    ]
  },
  "_LEGACY_ERROR_TEMP_3030" : {
    "message" : [
      "Task <currentTaskAttemptId> has not locked block <blockId> for writing"
    ]
  },
  "_LEGACY_ERROR_TEMP_3031" : {
    "message" : [
      "Block <blockId> does not exist"
    ]
  },
  "_LEGACY_ERROR_TEMP_3032" : {
    "message" : [
      "Error occurred while waiting for replication to finish"
    ]
  },
  "_LEGACY_ERROR_TEMP_3033" : {
    "message" : [
      "Unable to register with external shuffle server due to : <message>"
    ]
  },
  "_LEGACY_ERROR_TEMP_3034" : {
    "message" : [
      "Error occurred while waiting for async. reregistration"
    ]
  },
  "_LEGACY_ERROR_TEMP_3035" : {
    "message" : [
      "Unexpected shuffle block <blockId> with unsupported shuffle resolver <shuffleBlockResolver>"
    ]
  },
  "_LEGACY_ERROR_TEMP_3036" : {
    "message" : [
      "Failure while trying to store block <blockId> on <blockManagerId>."
    ]
  },
  "_LEGACY_ERROR_TEMP_3037" : {
    "message" : [
      "Block <blockId> was not found even though it's read-locked"
    ]
  },
  "_LEGACY_ERROR_TEMP_3038" : {
    "message" : [
      "get() failed for block <blockId> even though we held a lock"
    ]
  },
  "_LEGACY_ERROR_TEMP_3039" : {
    "message" : [
      "BlockManager returned null for BlockStatus query: <blockId>"
    ]
  },
  "_LEGACY_ERROR_TEMP_3040" : {
    "message" : [
      "BlockManagerMasterEndpoint returned false, expected true."
    ]
  },
  "_LEGACY_ERROR_TEMP_3041" : {
    "message" : [
      ""
    ]
  },
  "_LEGACY_ERROR_TEMP_3042" : {
    "message" : [
      "Failed to get block <blockId>, which is not a shuffle block"
    ]
  },
  "_LEGACY_ERROR_TEMP_3050" : {
    "message" : [
      "Cannot modify the value of a static config: <k>"
    ]
  },
  "_LEGACY_ERROR_TEMP_3052" : {
    "message" : [
      "Unexpected resolved action: <other>"
    ]
  },
  "_LEGACY_ERROR_TEMP_3053" : {
    "message" : [
      "Unexpected WHEN NOT MATCHED action: <other>"
    ]
  },
  "_LEGACY_ERROR_TEMP_3054" : {
    "message" : [
      "<expr> is not currently supported"
    ]
  },
  "_LEGACY_ERROR_TEMP_3056" : {
    "message" : [
      "Unexpected row-level read relations (allow multiple = <allowMultipleReads>): <other>"
    ]
  },
  "_LEGACY_ERROR_TEMP_3057" : {
    "message" : [
      "Cannot retrieve row-level operation from <table>"
    ]
  },
  "_LEGACY_ERROR_TEMP_3058" : {
    "message" : [
      "Found duplicate column(s) <checkType>: <duplicateColumns>"
    ]
  },
  "_LEGACY_ERROR_TEMP_3059" : {
    "message" : [
      "The positions provided (<pos>) cannot be resolved in",
      "<schema>"
    ]
  },
  "_LEGACY_ERROR_TEMP_3060" : {
    "message" : [
      "Couldn't find column <i> in:",
      "<schema>"
    ]
  },
  "_LEGACY_ERROR_TEMP_3061" : {
    "message" : [
      "<e>",
      "<schema>"
    ]
  },
  "_LEGACY_ERROR_TEMP_3062" : {
    "message" : [
      "Expected <columnPath> to be a nested data type, but found <o>. Was looking for the index of <attr> in a nested field"
    ]
  },
  "_LEGACY_ERROR_TEMP_3063" : {
    "message" : [
      "pivot is not supported on a streaming DataFrames/Datasets"
    ]
  },
  "_LEGACY_ERROR_TEMP_3065" : {
    "message" : [
      "<clazz>: <msg>"
    ]
  },
  "_LEGACY_ERROR_TEMP_3067" : {
    "message" : [
      "Streaming aggregation doesn't support group aggregate pandas UDF"
    ]
  },
  "_LEGACY_ERROR_TEMP_3068" : {
    "message" : [
      "Global aggregation with session window in streaming query is not supported."
    ]
  },
  "_LEGACY_ERROR_TEMP_3069" : {
    "message" : [
      "<internalName> is a reserved column name that cannot be read in combination with <colName> column."
    ]
  },
  "_LEGACY_ERROR_TEMP_3070" : {
    "message" : [
      "<internalName> is a reserved column name that cannot be read in combination with <colName> column."
    ]
  },
  "_LEGACY_ERROR_TEMP_3071" : {
    "message" : [
      "<msg>"
    ]
  },
  "_LEGACY_ERROR_TEMP_3072" : {
    "message" : [
      "<msg>"
    ]
  },
  "_LEGACY_ERROR_TEMP_3073" : {
    "message" : [
      "Unexpected instruction: <other>"
    ]
  },
  "_LEGACY_ERROR_TEMP_3074" : {
    "message" : [
      "field <fieldName> not found from given schema <schema>"
    ]
  },
  "_LEGACY_ERROR_TEMP_3075" : {
    "message" : [
      "Couldn't find scan attribute for <tableAttr> in <scanAttrs>"
    ]
  },
  "_LEGACY_ERROR_TEMP_3076" : {
    "message" : [
      "Redefining watermark is disallowed. You can set the config '<config>' to 'false' to restore the previous behavior. Note that multiple stateful operators will be disallowed."
    ]
  },
  "_LEGACY_ERROR_TEMP_3077" : {
    "message" : [
      "More than one event time columns are available. Please ensure there is at most one event time column per stream. event time columns: <eventTimeCols>"
    ]
  },
  "_LEGACY_ERROR_TEMP_3079" : {
    "message" : [
      "Dynamic partition cannot be the parent of a static partition."
    ]
  },
  "_LEGACY_ERROR_TEMP_3080" : {
    "message" : [
      "<msg>"
    ]
  },
  "_LEGACY_ERROR_TEMP_3081" : {
    "message" : [
      "Save mode <mode> not allowed for Kafka. Allowed save modes are <append> and <errorIfExists> (default)."
    ]
  },
  "_LEGACY_ERROR_TEMP_3082" : {
    "message" : [
      "Creating bucketed Hive serde table is not supported yet."
    ]
  },
  "_LEGACY_ERROR_TEMP_3083" : {
    "message" : [
      "Unable to infer the schema. The schema specification is required to create the table <tableName>."
    ]
  },
  "_LEGACY_ERROR_TEMP_3084" : {
    "message" : [
      "No handler for UDF/UDAF/UDTF '<clazz>': <e>"
    ]
  },
  "_LEGACY_ERROR_TEMP_3086" : {
    "message" : [
      "Cannot persist <tableName> into Hive metastore as table property keys may not start with 'spark.sql.': <invalidKeys>"
    ]
  },
  "_LEGACY_ERROR_TEMP_3087" : {
    "message" : [
      "Cannot set or change the preserved property key: 'EXTERNAL'"
    ]
  },
  "_LEGACY_ERROR_TEMP_3088" : {
    "message" : [
      "The metadata is corrupted. Unable to find the partition column names from the schema. schema: <schema>. Partition columns: <partColumnNames>"
    ]
  },
  "_LEGACY_ERROR_TEMP_3089" : {
    "message" : [
      "Corrupted <typeName> in catalog: <numCols> parts expected, but part <index> is missing."
    ]
  },
  "_LEGACY_ERROR_TEMP_3090" : {
    "message" : [
      "Raw list type in java is unsupported because Spark cannot infer the element type."
    ]
  },
  "_LEGACY_ERROR_TEMP_3091" : {
    "message" : [
      "Raw map type in java is unsupported because Spark cannot infer key and value types."
    ]
  },
  "_LEGACY_ERROR_TEMP_3092" : {
    "message" : [
      "Collection types with wildcards (e.g. List<?> or Map<?, ?>) are unsupported because Spark cannot infer the data type for these type parameters."
    ]
  },
  "_LEGACY_ERROR_TEMP_3093" : {
    "message" : [
      "Unsupported java type <c>"
    ]
  },
  "_LEGACY_ERROR_TEMP_3094" : {
    "message" : [
      "<dt> is not supported."
    ]
  },
  "_LEGACY_ERROR_TEMP_3095" : {
    "message" : [
      "<dt> cannot be converted to Hive TypeInfo"
    ]
  },
  "_LEGACY_ERROR_TEMP_3096" : {
    "message" : [
      "Converted table has <resLen> columns,",
      "but source Hive table has <relLen> columns.",
      "Set <key> to false,",
      "or recreate table <ident> to workaround."
    ]
  },
  "_LEGACY_ERROR_TEMP_3097" : {
    "message" : [
      "Column in converted table has different data type with source Hive table's.",
      "Set <key> to false,",
      "or recreate table <ident> to workaround."
    ]
  },
  "_LEGACY_ERROR_TEMP_3100" : {
    "message" : [
      "<message>"
    ]
  },
  "_LEGACY_ERROR_TEMP_3101" : {
    "message" : [
      "The input is not a correct window column: <windowTime>"
    ]
  },
  "_LEGACY_ERROR_TEMP_3102" : {
    "message" : [
      "<msg>"
    ]
  },
  "_LEGACY_ERROR_TEMP_3103" : {
    "message" : [
      "Namespace '<namespace>' is non empty. <details>"
    ]
  },
  "_LEGACY_ERROR_TEMP_3104" : {
    "message" : [
      "<message>"
    ]
  },
  "_LEGACY_ERROR_TEMP_3105" : {
    "message" : [
      "<message>"
    ]
  },
  "_LEGACY_ERROR_TEMP_3106" : {
    "message" : [
      "<message>"
    ]
  },
  "_LEGACY_ERROR_TEMP_3107" : {
    "message" : [
      "<message>"
    ]
  },
  "_LEGACY_ERROR_TEMP_3108" : {
    "message" : [
      "<message>"
    ]
  },
  "_LEGACY_ERROR_TEMP_3109" : {
    "message" : [
      "<message>"
    ]
  },
  "_LEGACY_ERROR_TEMP_3110" : {
    "message" : [
      "Cannot bind a V1 function."
    ]
  },
  "_LEGACY_ERROR_TEMP_3113" : {
    "message" : [
      "UnresolvedTableSpec doesn't have a data type"
    ]
  },
  "_LEGACY_ERROR_TEMP_3114" : {
    "message" : [
      "UnresolvedTableSpec doesn't have a data type"
    ]
  },
  "_LEGACY_ERROR_TEMP_3121" : {
    "message" : [
      "A HllSketch instance cannot be updates with a Spark <dataType> type"
    ]
  },
  "_LEGACY_ERROR_TEMP_3129" : {
    "message" : [
      "Cannot convert this array to unsafe format as it's too big."
    ]
  },
  "_LEGACY_ERROR_TEMP_3130" : {
    "message" : [
      "Cannot create BufferHolder for input UnsafeRow because there are too many fields (number of fields: <numFields>)"
    ]
  },
  "_LEGACY_ERROR_TEMP_3131" : {
    "message" : [
      "Unsupported data type <dataType>"
    ]
  },
  "_LEGACY_ERROR_TEMP_3132" : {
    "message" : [
      "CaseInsensitiveStringMap is read-only."
    ]
  },
  "_LEGACY_ERROR_TEMP_3133" : {
    "message" : [
      "<class> does not implement rowIdSchema"
    ]
  },
  "_LEGACY_ERROR_TEMP_3134" : {
    "message" : [
      "<class> does not implement metadataSchema"
    ]
  },
  "_LEGACY_ERROR_TEMP_3135" : {
    "message" : [
      "<class> does not support batch write"
    ]
  },
  "_LEGACY_ERROR_TEMP_3136" : {
    "message" : [
      "<class> does not support streaming write"
    ]
  },
  "_LEGACY_ERROR_TEMP_3137" : {
    "message" : [
      "<description>: Batch write is not supported"
    ]
  },
  "_LEGACY_ERROR_TEMP_3138" : {
    "message" : [
      "<description>: Streaming write is not supported"
    ]
  },
  "_LEGACY_ERROR_TEMP_3139" : {
    "message" : [
      "<description>: Delta batch write is not supported"
    ]
  },
  "_LEGACY_ERROR_TEMP_3140" : {
    "message" : [
      "<class> does not implement build"
    ]
  },
  "_LEGACY_ERROR_TEMP_3141" : {
    "message" : [
      "<class> does not support user defined function: <funcName>"
    ]
  },
  "_LEGACY_ERROR_TEMP_3142" : {
    "message" : [
      "<class> does not support user defined aggregate function: <funcName>"
    ]
  },
  "_LEGACY_ERROR_TEMP_3143" : {
    "message" : [
      "Partition renaming is not supported"
    ]
  },
  "_LEGACY_ERROR_TEMP_3144" : {
    "message" : [
      "Partition truncate is not supported"
    ]
  },
  "_LEGACY_ERROR_TEMP_3145" : {
    "message" : [
      "Partitions truncate is not supported"
    ]
  },
  "_LEGACY_ERROR_TEMP_3147" : {
    "message" : [
      "<description>: Batch scan are not supported"
    ]
  },
  "_LEGACY_ERROR_TEMP_3148" : {
    "message" : [
      "<description>: Micro-batch scan are not supported"
    ]
  },
  "_LEGACY_ERROR_TEMP_3149" : {
    "message" : [
      "<description>: Continuous scan are not supported"
    ]
  },
  "_LEGACY_ERROR_TEMP_3150" : {
    "message" : [
      "Cannot create columnar reader."
    ]
  },
  "_LEGACY_ERROR_TEMP_3152" : {
    "message" : [
      "Datatype not supported <dataType>"
    ]
  },
  "_LEGACY_ERROR_TEMP_3155" : {
    "message" : [
      "Datatype not supported <dataType>"
    ]
  },
  "_LEGACY_ERROR_TEMP_3160" : {
    "message" : [
      ""
    ]
  },
  "_LEGACY_ERROR_TEMP_3161" : {
    "message" : [
      "Uploading artifact file to local file system destination path is not supported."
    ]
  },
  "_LEGACY_ERROR_TEMP_3162" : {
    "message" : [
      "Unsupported physical type <type>."
    ]
  },
  "_LEGACY_ERROR_TEMP_3163" : {
    "message" : [
      "Unsupported number of children: <num>."
    ]
  },
  "_LEGACY_ERROR_TEMP_3165" : {
    "message" : [
      "Cannot merge <classA> with <classB>"
    ]
  },
  "_LEGACY_ERROR_TEMP_3166" : {
    "message" : [
      "latestOffset(Offset, ReadLimit) should be called instead of this method"
    ]
  },
  "_LEGACY_ERROR_TEMP_3167" : {
    "message" : [
      "continuous mode is not supported!"
    ]
  },
  "_LEGACY_ERROR_TEMP_3169" : {
    "message" : [
      "AcceptsLatestSeenOffset is not supported with DSv1 streaming source: <unsupportedSources>"
    ]
  },
  "_LEGACY_ERROR_TEMP_3170" : {
    "message" : [
      "SortAggregate code-gen does not support grouping keys"
    ]
  },
  "_LEGACY_ERROR_TEMP_3171" : {
    "message" : [
      "Number of nulls not set for Parquet file <filePath>. Set SQLConf <config> to false and execute again."
    ]
  },
  "_LEGACY_ERROR_TEMP_3172" : {
    "message" : [
      "No min/max found for Parquet file <filePath>. Set SQLConf <config> to false and execute again."
    ]
  },
  "_LEGACY_ERROR_TEMP_3173" : {
    "message" : [
      "Cannot specify 'USING index_type' in 'CREATE INDEX'"
    ]
  },
  "_LEGACY_ERROR_TEMP_3175" : {
    "message" : [
      "Index Type <v> is not supported. The supported Index Types are: <supportedIndexTypeList>"
    ]
  },
  "_LEGACY_ERROR_TEMP_3176" : {
    "message" : [
      "applyInPandasWithState is unsupported in batch query. Use applyInPandas instead."
    ]
  },
  "_LEGACY_ERROR_TEMP_3177" : {
    "message" : [
      "<class> does not support function: <funcName>"
    ]
  },
  "_LEGACY_ERROR_TEMP_3178" : {
    "message" : [
      "<class> does not support inverse distribution function: <funcName>"
    ]
  },
  "_LEGACY_ERROR_TEMP_3179" : {
    "message" : [
      "createIndex is not supported"
    ]
  },
  "_LEGACY_ERROR_TEMP_3180" : {
    "message" : [
      "indexExists is not supported"
    ]
  },
  "_LEGACY_ERROR_TEMP_3181" : {
    "message" : [
      "dropIndex is not supported"
    ]
  },
  "_LEGACY_ERROR_TEMP_3182" : {
    "message" : [
      "listIndexes is not supported"
    ]
  },
  "_LEGACY_ERROR_TEMP_3183" : {
    "message" : [
      "TableSample is not supported by this data source"
    ]
  },
  "_LEGACY_ERROR_TEMP_3184" : {
    "message" : [
      "<class> does not support aggregate function: <funcName> with DISTINCT"
    ]
  },
  "_LEGACY_ERROR_TEMP_3185" : {
    "message" : [
      "Schema evolution not supported."
    ]
  },
  "_LEGACY_ERROR_TEMP_3186" : {
    "message" : [
      "Boolean is not supported"
    ]
  },
  "_LEGACY_ERROR_TEMP_3187" : {
    "message" : [
      "only readInts is valid."
    ]
  },
  "_LEGACY_ERROR_TEMP_3188" : {
    "message" : [
      "only skipIntegers is valid"
    ]
  },
  "_LEGACY_ERROR_TEMP_3189" : {
    "message" : [
      "Unsupported encoding: <encoding>"
    ]
  },
  "_LEGACY_ERROR_TEMP_3190" : {
    "message" : [
      "RLE encoding is not supported for values of type: <typeName>"
    ]
  },
  "_LEGACY_ERROR_TEMP_3191" : {
    "message" : [
      "Dictionary encoding does not support String"
    ]
  },
  "_LEGACY_ERROR_TEMP_3192" : {
    "message" : [
      "Datatype not supported <dt>"
    ]
  },
  "_LEGACY_ERROR_TEMP_3198" : {
    "message" : [
      "Cannot grow BufferHolder by size <neededSize> because the size is negative"
    ]
  },
  "_LEGACY_ERROR_TEMP_3199" : {
    "message" : [
      "Cannot grow BufferHolder by size <neededSize> because the size after growing exceeds size limitation <arrayMax>"
    ]
  },
  "_LEGACY_ERROR_TEMP_3200" : {
    "message" : [
      "Read-ahead limit < 0"
    ]
  },
  "_LEGACY_ERROR_TEMP_3201" : {
    "message" : [
      "'note' is malformed in the expression [<exprName>]. It should start with a newline and 4 leading spaces; end with a newline and two spaces; however, got [<note>]."
    ]
  },
  "_LEGACY_ERROR_TEMP_3202" : {
    "message" : [
      "'group' is malformed in the expression [<exprName>]. It should be a value in <validGroups>; however, got <group>."
    ]
  },
  "_LEGACY_ERROR_TEMP_3203" : {
    "message" : [
      "'source' is malformed in the expression [<exprName>]. It should be a value in <validSources>; however, got [<source>]."
    ]
  },
  "_LEGACY_ERROR_TEMP_3204" : {
    "message" : [
      "'since' is malformed in the expression [<exprName>]. It should not start with a negative number; however, got [<since>]."
    ]
  },
  "_LEGACY_ERROR_TEMP_3205" : {
    "message" : [
      "'deprecated' is malformed in the expression [<exprName>]. It should start with a newline and 4 leading spaces; end with a newline and two spaces; however, got [<deprecated>]."
    ]
  },
  "_LEGACY_ERROR_TEMP_3206" : {
    "message" : [
      "<value> is not a boolean string."
    ]
  },
  "_LEGACY_ERROR_TEMP_3207" : {
    "message" : [
      "Unexpected V2 expression: <expr>"
    ]
  },
  "_LEGACY_ERROR_TEMP_3208" : {
    "message" : [
      "The number of fields (<numFields>) in the partition identifier is not equal to the partition schema length (<schemaLen>). The identifier might not refer to one partition."
    ]
  },
  "_LEGACY_ERROR_TEMP_3215" : {
    "message" : [
      "Expected a Boolean type expression in replaceNullWithFalse, but got the type <dataType> in <expr>."
    ]
  },
  "_LEGACY_ERROR_TEMP_3218" : {
    "message" : [
      "Must be 2 children: <others>"
    ]
  },
  "_LEGACY_ERROR_TEMP_3219" : {
    "message" : [
      "The value (<other>) of the type (<otherClass>) cannot be converted to the <dataType> type."
    ]
  },
  "_LEGACY_ERROR_TEMP_3220" : {
    "message" : [
      "The value (<other>) of the type (<otherClass>) cannot be converted to an array of <elementType>"
    ]
  },
  "_LEGACY_ERROR_TEMP_3221" : {
    "message" : [
      "The value (<other>) of the type (<otherClass>) cannot be converted to a map type with key type (<keyType>) and value type (<valueType>)"
    ]
  },
  "_LEGACY_ERROR_TEMP_3222" : {
    "message" : [
      "Only literals are allowed in the partition spec, but got <expr>"
    ]
  },
  "_LEGACY_ERROR_TEMP_3223" : {
    "message" : [
      "Cannot find field: <name> in <dataType>"
    ]
  },
  "_LEGACY_ERROR_TEMP_3224" : {
    "message" : [
      "Cannot delete array element"
    ]
  },
  "_LEGACY_ERROR_TEMP_3225" : {
    "message" : [
      "Cannot delete map value"
    ]
  },
  "_LEGACY_ERROR_TEMP_3226" : {
    "message" : [
      "Cannot delete map key"
    ]
  },
  "_LEGACY_ERROR_TEMP_3228" : {
    "message" : [
      "AFTER column not found: <afterCol>"
    ]
  },
  "_LEGACY_ERROR_TEMP_3229" : {
    "message" : [
      "Not a struct: <name>"
    ]
  },
  "_LEGACY_ERROR_TEMP_3230" : {
    "message" : [
      "Field not found: <name>"
    ]
  },
  "_LEGACY_ERROR_TEMP_3231" : {
    "message" : [
      "Intervals greater than a month is not supported (<interval>)."
    ]
  },
  "_LEGACY_ERROR_TEMP_3232" : {
    "message" : [
      "Unknown EvalMode value: <other>"
    ]
  },
  "_LEGACY_ERROR_TEMP_3233" : {
    "message" : [
      "cannot generate code for unsupported type: <dataType>"
    ]
  },
  "_LEGACY_ERROR_TEMP_3235" : {
    "message" : [
      "The numbers of zipped arrays and field names should be the same"
    ]
  },
  "_LEGACY_ERROR_TEMP_3238" : {
    "message" : [
      "Failed to convert value <v> (class of <class>) in type <dt> to XML."
    ]
  },
  "_LEGACY_ERROR_TEMP_3239" : {
    "message" : [
      "Failed to parse data with unexpected event <e>"
    ]
  },
  "_LEGACY_ERROR_TEMP_3240" : {
    "message" : [
      "Failed to parse a value for data type <dt> with event <e>"
    ]
  },
  "_LEGACY_ERROR_TEMP_3241" : {
    "message" : [
      "<msg>"
    ]
  },
  "_LEGACY_ERROR_TEMP_3242" : {
    "message" : [
      "sequence step must be an <intervalType> of day granularity if start and end values are dates"
    ]
  },
  "_LEGACY_ERROR_TEMP_3243" : {
    "message" : [
      "Illegal sequence boundaries: <start> to <stop> by <step>"
    ]
  },
  "_LEGACY_ERROR_TEMP_3244" : {
    "message" : [
      "Unsupported type: <castType>"
    ]
  },
  "_LEGACY_ERROR_TEMP_3245" : {
    "message" : [
      "For input string: <s>"
    ]
  },
  "_LEGACY_ERROR_TEMP_3246" : {
    "message" : [
      "Failed to parse a value for data type <dataType>."
    ]
  },
  "_LEGACY_ERROR_TEMP_3260" : {
    "message" : [
      "'<s>' is an invalid timestamp"
    ]
  },
  "_LEGACY_ERROR_TEMP_3262" : {
    "message" : [
      "Doesn't support month or year interval: <interval>"
    ]
  },
  "_LEGACY_ERROR_USER_RAISED_EXCEPTION" : {
    "message" : [
      "<errorMessage>"
    ],
    "sqlState" : "P0001"
  }
}<|MERGE_RESOLUTION|>--- conflicted
+++ resolved
@@ -535,6 +535,13 @@
       "The catalog <catalogName> not found. Consider to set the SQL config <config> to a catalog plugin."
     ],
     "sqlState" : "42P08"
+  },
+  "CHECK_CONSTRAINT_VIOLATION" : {
+    "message": [
+      "CHECK constraint <constraintName> <expression> violated by row with values:",
+      "<values>"
+    ],
+    "sqlState": "23001"
   },
   "CHECKPOINT_RDD_BLOCK_ID_NOT_FOUND" : {
     "message" : [
@@ -825,20 +832,11 @@
     ],
     "sqlState" : "42704"
   },
-<<<<<<< HEAD
-  "CHECK_CONSTRAINT_VIOLATION" : {
-    "message" : [
-      "CHECK constraint <constraintName> <expression> violated by row with values:",
-      "<values>"
-    ],
-    "sqlState" : "23001"
-=======
   "CONSTRAINT_DOES_NOT_HAVE_DATA_TYPE" : {
     "message" : [
       "Table constraint expressions do not have a data type."
     ],
     "sqlState" : "0A000"
->>>>>>> e7d98d9f
   },
   "CONVERSION_INVALID_INPUT" : {
     "message" : [
