/*
 * Licensed to the Apache Software Foundation (ASF) under one or more
 * contributor license agreements.  See the NOTICE file distributed with
 * this work for additional information regarding copyright ownership.
 * The ASF licenses this file to You under the Apache License, Version 2.0
 * (the "License"); you may not use this file except in compliance with
 * the License.  You may obtain a copy of the License at
 *
 *    http://www.apache.org/licenses/LICENSE-2.0
 *
 * Unless required by applicable law or agreed to in writing, software
 * distributed under the License is distributed on an "AS IS" BASIS,
 * WITHOUT WARRANTIES OR CONDITIONS OF ANY KIND, either express or implied.
 * See the License for the specific language governing permissions and
 * limitations under the License.
 */
package org.apache.spark.internal

/**
 * Various keys used for mapped diagnostic contexts(MDC) in logging.
 * All structured logging keys should be defined here for standardization.
 */
object LogKey extends Enumeration {
  val APP_STATE = Value
  val APP_DESC = Value
  val APP_ID = Value
  val BLOCK_ID = Value
  val BLOCK_MANAGER_ID = Value
  val BROADCAST_ID = Value
  val BUCKET = Value
  val CLASS_LOADER = Value
  val CLASS_NAME = Value
  val COMMAND = Value
  val COMMAND_OUTPUT = Value
  val CONFIG = Value
  val CONFIG2 = Value
  val CONTAINER_ID = Value
  val COUNT = Value
  val DRIVER_ID = Value
  val ERROR = Value
  val EVENT_QUEUE = Value
  val EXECUTOR_ID = Value
  val EXECUTOR_STATE_CHANGED = Value
  val EXIT_CODE = Value
  val HOST = Value
  val JOB_ID = Value
  val LINE = Value
  val LINE_NUM = Value
  val MASTER_URL = Value
  val MAX_ATTEMPTS = Value
  val MAX_EXECUTOR_FAILURES = Value
  val MAX_SIZE = Value
  val MIN_SIZE = Value
<<<<<<< HEAD
  val OLD_BLOCK_MANAGER_ID = Value
  val PARTITION_ID = Value
  val PATH = Value
  val POD_ID = Value
  val REASON = Value
  val REMOTE_ADDRESS = Value
  val RETRY_COUNT = Value
  val RPC_ADDRESS = Value
  val SHUFFLE_ID = Value
  val SIZE = Value
  val STAGE_ID = Value
  val SUBMISSION_ID = Value
  val TASK_ATTEMPT_ID = Value
  val TASK_ID = Value
  val TASK_NAME = Value
  val TASK_SET_NAME = Value
  val TASK_STATE = Value
  val TID = Value
  val TIMEOUT = Value
  val WORKER_URL = Value
=======
  val POD_ID = Value
  val REMOTE_ADDRESS = Value
>>>>>>> d75c7756

  type LogKey = Value
}<|MERGE_RESOLUTION|>--- conflicted
+++ resolved
@@ -21,9 +21,9 @@
  * All structured logging keys should be defined here for standardization.
  */
 object LogKey extends Enumeration {
-  val APP_STATE = Value
   val APP_DESC = Value
   val APP_ID = Value
+  val APP_STATE = Value
   val BLOCK_ID = Value
   val BLOCK_MANAGER_ID = Value
   val BROADCAST_ID = Value
@@ -51,7 +51,6 @@
   val MAX_EXECUTOR_FAILURES = Value
   val MAX_SIZE = Value
   val MIN_SIZE = Value
-<<<<<<< HEAD
   val OLD_BLOCK_MANAGER_ID = Value
   val PARTITION_ID = Value
   val PATH = Value
@@ -72,10 +71,6 @@
   val TID = Value
   val TIMEOUT = Value
   val WORKER_URL = Value
-=======
-  val POD_ID = Value
-  val REMOTE_ADDRESS = Value
->>>>>>> d75c7756
 
   type LogKey = Value
 }